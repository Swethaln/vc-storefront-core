﻿using System.Linq;
using System.Security.Claims;
using System.Threading.Tasks;
using Microsoft.AspNetCore.Authorization;
using Microsoft.AspNetCore.Identity;
using Microsoft.AspNetCore.Mvc;
using VirtoCommerce.Storefront.AutoRestClients.CoreModuleApi;
using VirtoCommerce.Storefront.Domain.Security;
using VirtoCommerce.Storefront.Model;
using VirtoCommerce.Storefront.Model.Common;
using VirtoCommerce.Storefront.Model.Common.Events;
using VirtoCommerce.Storefront.Model.Security;
using VirtoCommerce.Storefront.Model.Security.Events;
using VirtoCommerce.Storefront.Extensions;

namespace VirtoCommerce.Storefront.Controllers
{
    [Authorize]
    public class AccountController : StorefrontControllerBase
    {
        private readonly SignInManager<User> _signInManager;
        private readonly IEventPublisher _publisher;
        private readonly IStorefrontSecurity _commerceCoreApi;
<<<<<<< HEAD
        private readonly string[] _firstNameClaims = { ClaimTypes.GivenName, "urn:github:name", ClaimTypes.Name };

=======
        private readonly IStorefrontUrlBuilder _urlBuilder;
>>>>>>> ba828d2d
        public AccountController(IWorkContextAccessor workContextAccessor, IStorefrontUrlBuilder urlBuilder, SignInManager<User> signInManager, IEventPublisher publisher, IStorefrontSecurity commerceCoreApi)
            : base(workContextAccessor, urlBuilder)
        {
            _signInManager = signInManager;
            _publisher = publisher;
            _commerceCoreApi = commerceCoreApi;
            _urlBuilder = urlBuilder;
        }

        //GET: /account
        [HttpGet]
        public ActionResult GetAccount()
        {
            //Customer should be already populated in WorkContext middle-ware
            return View("customers/account", WorkContext);
        }


        [HttpGet]
        public ActionResult GetOrderDetails(string number)
        {
            var order = WorkContext.CurrentUser?.Contact?.Value?.Orders.FirstOrDefault(x => x.Number.EqualsInvariant(number));
            if (order != null)
            {
                WorkContext.CurrentOrder = order;
            }
            return View("customers/order", WorkContext);
        }

        [HttpGet]
        public ActionResult GetAddresses()
        {
            return View("customers/addresses", WorkContext);
        }

        [HttpGet]
        [AllowAnonymous]
        public ActionResult Register()
        {
            return View("customers/register", WorkContext);
        }

        [HttpPost]
        [AllowAnonymous]
        [ValidateAntiForgeryToken]
        public async Task<ActionResult> Register([FromForm] Register formModel)
        {
            var user = formModel.ToUser();
            user.StoreId = WorkContext.CurrentStore.Id;

            var result = await _signInManager.UserManager.CreateAsync(user, formModel.Password);
            if (result.Succeeded == true)
            {
                user = await _signInManager.UserManager.FindByNameAsync(user.UserName);
                await _publisher.Publish(new UserRegisteredEvent(WorkContext, user, formModel.ToUserRegistrationInfo()));
                await _signInManager.SignInAsync(user, isPersistent: true);
                await _publisher.Publish(new UserLoginEvent(WorkContext, user));
                var callbackUrl = _urlBuilder.ToAppAbsolute("~/account/confirmemail", WorkContext.CurrentStore, WorkContext.CurrentLanguage);
                await _commerceCoreApi.SendEmailConfirmationAsync(user.Id, WorkContext.CurrentStore.Id, WorkContext.CurrentLanguage.CultureName, callbackUrl);
                return StoreFrontRedirect("~/account");
            }
            else
            {
                foreach (var error in result.Errors)
                {
                    ModelState.AddModelError("form", error.Description);
                }
            }

            return View("customers/register", WorkContext);
        }

        [HttpGet]
        [AllowAnonymous]
        public async Task<ActionResult> ConfirmEmail(string code)
        {
            var result = await _commerceCoreApi.ConfirmEmailAsync(WorkContext.CurrentUser.Id, code);

            if (!result.Succeeded.HasValue || !result.Succeeded.Value)
            {
                return View("error");
            }

            return View("confirmation-done");
        }

        [Authorize(Policy = "CanImpersonate")]
        public async Task<IActionResult> ImpersonateUser(string userId)
        {
            var user = await _signInManager.UserManager.FindByNameAsync(User.Identity.Name);
            var impersonatedUser = await _signInManager.UserManager.FindByIdAsync(userId);
            impersonatedUser.OperatorUserId = user.Id;
            impersonatedUser.OperatorUserName = user.UserName;

            // sign out the current user
            await _signInManager.SignOutAsync();

            await _signInManager.SignInAsync(impersonatedUser, isPersistent: false);

            return View("index");
        }

        [HttpGet]
        [AllowAnonymous]
        public ActionResult Login()
        {
            return View("customers/login");
        }

        [HttpPost]
        [AllowAnonymous]
        [ValidateAntiForgeryToken]
        public async Task<ActionResult> Login([FromForm] Login login, string returnUrl)
        {
            if (string.IsNullOrWhiteSpace(login.Username))
            {
                ModelState.AddModelError("user_name", "must not be empty");
            }

            if (string.IsNullOrWhiteSpace(login.Password))
            {
                ModelState.AddModelError("password", "must not be empty");
            }

            if (!ModelState.IsValid)
            {
                return View("customers/login", WorkContext);
            }

            var loginResult = await _signInManager.PasswordSignInAsync(login.Username, login.Password, login.RememberMe, lockoutOnFailure: true);

            if (loginResult.Succeeded)
            {
                var user = await _signInManager.UserManager.FindByNameAsync(login.Username);

                //Check that current user can sing in to current store
                if (user.AllowedStores.IsNullOrEmpty() || user.AllowedStores.Any(x => x.EqualsInvariant(WorkContext.CurrentStore.Id)))
                {
                    await _publisher.Publish(new UserLoginEvent(WorkContext, user));
                    return StoreFrontRedirect(returnUrl);
                }
                else
                {
                    ModelState.AddModelError("form", "User cannot login to current store.");
                }

            }
            //TODO: Locked out not work. Need to add some API methods to support lockout data.
            if (loginResult.IsLockedOut)
            {
                return View("lockedout", WorkContext);
            }

            if (loginResult.RequiresTwoFactor)
            {
                return StoreFrontRedirect("~/account/sendcode");
            }

            ModelState.AddModelError("form", "Login attempt failed.");
            return View("customers/login", WorkContext);

        }

        [HttpGet]
        [Authorize]
        public async Task<ActionResult> Logout()
        {
            await _signInManager.SignOutAsync();
            return StoreFrontRedirect("~/");
        }


        [HttpGet]
        [AllowAnonymous]
        public ActionResult ExternalLogin(string authType, string returnUrl)
        {
            if (string.IsNullOrEmpty(authType))
            {
                return new BadRequestResult();
            }

            var properties = _signInManager.ConfigureExternalAuthenticationProperties(authType, Url.Action("ExternalLoginCallback", "Account", new { returnUrl = returnUrl }));
            return Challenge(properties, authType);
        }

        [HttpGet]
        [AllowAnonymous]
        public async Task<ActionResult> ExternalLoginCallback(string returnUrl)
        {
            var loginInfo = await _signInManager.GetExternalLoginInfoAsync();
            var currentUser = WorkContext.CurrentUser;
            if (loginInfo == null)
            {
                return View("customers/login", WorkContext);
            }
            User user = null;
            // Sign in the user with this external login provider if the user already has a login.
            var externalLoginResult = await _signInManager.ExternalLoginSignInAsync(loginInfo.LoginProvider, loginInfo.ProviderKey, isPersistent: false, bypassTwoFactor: true);
            if (!externalLoginResult.Succeeded)
            {
                //TODO: Locked out not work. Need to add some API methods to support lockout data.
                if (externalLoginResult.IsLockedOut)
                {
                    return View("lockedout", WorkContext);
                }

                IdentityResult identityResult;

                if (currentUser.IsRegisteredUser == true)
                {
                    identityResult = await _signInManager.UserManager.AddLoginAsync(currentUser, loginInfo);
                }
                else
                {
                    user = new User()
                    {
                        Email = loginInfo.Principal.FindFirstValue(ClaimTypes.Email),
                        UserName = $"{loginInfo.LoginProvider}--{loginInfo.ProviderKey}",
                        StoreId = WorkContext.CurrentStore.Id,
                    };
                    user.ExternalLogins.Add(new ExternalUserLoginInfo { ProviderKey = loginInfo.ProviderKey, LoginProvider = loginInfo.LoginProvider });
                    identityResult = await _signInManager.UserManager.CreateAsync(user);
                }

                if (!identityResult.Succeeded)
                {
                    foreach (var error in identityResult.Errors)
                    {
                        ModelState.AddModelError(string.Empty, error.Description);
                    }
                    return View("customers/login", WorkContext);
                }
            }

            user = await _signInManager.UserManager.FindByLoginAsync(loginInfo.LoginProvider, loginInfo.ProviderKey);
            if (!externalLoginResult.Succeeded)
            {
                await _signInManager.SignInAsync(user, isPersistent: false);
                var registrationInfo = new UserRegistrationInfo
                {
                    FirstName = loginInfo.Principal.FindFirstValue(_firstNameClaims, "unknown"),
                    LastName = loginInfo.Principal.FindFirstValue(ClaimTypes.Surname),
                    UserName = user.UserName,
                    Email = user.Email
                };
                await _publisher.Publish(new UserRegisteredEvent(WorkContext, user, registrationInfo));
            }
            await _publisher.Publish(new UserLoginEvent(WorkContext, user));

            return StoreFrontRedirect(returnUrl);
        }

        [HttpGet]
        [AllowAnonymous]
        public ActionResult ForgotPassword()
        {
            return View("customers/forgot_password", WorkContext);
        }

        [HttpPost]
        [AllowAnonymous]
        [ValidateAntiForgeryToken]
        public async Task<ActionResult> ForgotPassword(ForgotPassword formModel)
        {
            var user = await _signInManager.UserManager.FindByEmailAsync(formModel.Email);
            if (user != null)
            {
                var callbackUrl = Url.Action("ResetPassword", "Account",
                    new { UserId = user.Id, Code = "token" }, protocol: Request.Scheme);
                //TODO: Need to change storefront security API to support to do reset password token generation  via ASP.NET UserManager 
                await _commerceCoreApi.GenerateResetPasswordTokenAsync(user.Id, WorkContext.CurrentStore.Id, WorkContext.CurrentLanguage.CultureName, callbackUrl);
            }
            else
            {
                ModelState.AddModelError("form", "User not found");
            }

            return View("customers/forgot_password", WorkContext);
        }

        [HttpGet]
        [AllowAnonymous]
        public async Task<ActionResult> ResetPassword(string code, string userId)
        {
            if (string.IsNullOrEmpty(code) && string.IsNullOrEmpty(userId))
            {
                WorkContext.ErrorMessage = "Error in URL format";

                return View("error", WorkContext);
            }

            var user = await _signInManager.UserManager.FindByIdAsync(userId);
            if (user == null)
            {
                WorkContext.ErrorMessage = "User was not found.";
                return View("error", WorkContext);
            }
            WorkContext.ResetPassword = new ResetPassword
            {
                Token = code,
                Email = user.Email
            };
            return View("customers/reset_password", WorkContext);
        }

        [HttpPost]
        [AllowAnonymous]
        [ValidateAntiForgeryToken]
        public async Task<ActionResult> ResetPassword(ResetPassword formModel)
        {
            if (formModel.Email == null || formModel.Token == null)
            {
                WorkContext.ErrorMessage = "Not enough info for reseting password";
                return View("error", WorkContext);
            }

            var user = await _signInManager.UserManager.FindByEmailAsync(formModel.Email);
            if (user == null)
            {
                // Don't reveal that the user does not exist
                return RedirectToPage("./ResetPasswordConfirmation");

            }
            var result = await _signInManager.UserManager.ResetPasswordAsync(user, formModel.Token, formModel.Password);

            if (result.Succeeded)
            {
                return View("customers/reset_password_confirmation", WorkContext);
            }
            else
            {
                foreach (var error in result.Errors)
                {
                    ModelState.AddModelError(string.Empty, error.Description);
                }
            }

            return View("customers/reset_password", WorkContext);
        }


        [HttpPost]
        public async Task<ActionResult> ChangePassword(ChangePassword formModel)
        {
            var result = await _signInManager.UserManager.ChangePasswordAsync(WorkContext.CurrentUser, formModel.OldPassword, formModel.NewPassword);

            if (result.Succeeded == true)
            {
                return StoreFrontRedirect("~/account");
            }
            else
            {
                ModelState.AddModelError("form", result.Errors.FirstOrDefault()?.Description);
                return View("customers/account", WorkContext);
            }
        }
    }
}<|MERGE_RESOLUTION|>--- conflicted
+++ resolved
@@ -21,12 +21,9 @@
         private readonly SignInManager<User> _signInManager;
         private readonly IEventPublisher _publisher;
         private readonly IStorefrontSecurity _commerceCoreApi;
-<<<<<<< HEAD
+        private readonly IStorefrontUrlBuilder _urlBuilder;
         private readonly string[] _firstNameClaims = { ClaimTypes.GivenName, "urn:github:name", ClaimTypes.Name };
 
-=======
-        private readonly IStorefrontUrlBuilder _urlBuilder;
->>>>>>> ba828d2d
         public AccountController(IWorkContextAccessor workContextAccessor, IStorefrontUrlBuilder urlBuilder, SignInManager<User> signInManager, IEventPublisher publisher, IStorefrontSecurity commerceCoreApi)
             : base(workContextAccessor, urlBuilder)
         {
