--- conflicted
+++ resolved
@@ -137,7 +137,7 @@
                 OrganizationId = organizationId,
                 Token = token
             };
-            return View("customers/confirm_invitation");
+            return View("customers/confirm_invitation", WorkContext);
         }
 
         [HttpPost]
@@ -169,7 +169,7 @@
                             await _signInManager.SignInAsync(user, isPersistent: true);
                             await _publisher.Publish(new UserLoginEvent(WorkContext, user));
                         }
-                        return StoreFrontRedirect("~/account");
+                        return View("customers/confirm_invitation_done", WorkContext);
                     }
                 }
             }
@@ -179,13 +179,8 @@
                 ModelState.AddModelError(string.Empty, error.Description);
             }
 
-<<<<<<< HEAD
             WorkContext.Form = register;
-            return View("customers/confirm_invitation");
-=======
-            WorkContext.UserRegistration = register;
-            return View("customers/confirm_invitation", WorkContext );
->>>>>>> 6c9fe736
+            return View("customers/confirm_invitation", WorkContext);
         }
 
         [HttpGet]
