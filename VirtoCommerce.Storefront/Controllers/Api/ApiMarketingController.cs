<<<<<<< HEAD
using System.Linq;
using System.Threading.Tasks;
using Microsoft.AspNetCore.Mvc;
using VirtoCommerce.Storefront.Domain;
=======
using System.Threading.Tasks;
using Microsoft.AspNetCore.Mvc;
>>>>>>> 47715898
using VirtoCommerce.Storefront.Infrastructure;
using VirtoCommerce.Storefront.Model;
using VirtoCommerce.Storefront.Model.Common;
using VirtoCommerce.Storefront.Model.Marketing;
using VirtoCommerce.Storefront.Model.Marketing.Services;

namespace VirtoCommerce.Storefront.Controllers.Api
{
    [StorefrontApiRoute("marketing")]
    public class ApiMarketingController : StorefrontControllerBase
    {
        private readonly IDynamicContentEvaluator _dynamicContentEvaluator;
        public ApiMarketingController(IWorkContextAccessor workContextAccessor, IStorefrontUrlBuilder urlBuilder, IDynamicContentEvaluator dynamicContentEvaluator)
            : base(workContextAccessor, urlBuilder)
        {
            _dynamicContentEvaluator = dynamicContentEvaluator;
        }

        // GET: storefrontapi/marketing/dynamiccontent/{placeName}
        [HttpGet("dynamiccontent/{placeName}")]
        public async Task<ActionResult<string>> GetDynamicContent(string placeName)
        {
            string htmlContent = null;

<<<<<<< HEAD
            var evalContext = WorkContext.ToDynamicContentEvaluationContext();
            evalContext.PlaceName = placeName;
            var result = await _dynamicContentEvaluator.EvaluateDynamicContentItemsAsync(evalContext);
            if (result != null)
            {
                var htmlContentSpec = new HtmlDynamicContentSpecification();
                var htmlDynamicContent = result.FirstOrDefault(htmlContentSpec.IsSatisfiedBy);
                if (htmlDynamicContent != null)
                {
                    var dynamicProperty = htmlDynamicContent.DynamicProperties.FirstOrDefault(htmlContentSpec.IsSatisfiedBy);
                    if (dynamicProperty != null && dynamicProperty.Values.Any(v => v.Value != null))
                    {
                        htmlContent = dynamicProperty.Values.First().Value.ToString();
                    }
                }
            }
            return Json(htmlContent);
=======
            return htmlContent;
>>>>>>> 47715898
        }
    }
}<|MERGE_RESOLUTION|>--- conflicted
+++ resolved
@@ -1,12 +1,7 @@
-<<<<<<< HEAD
 using System.Linq;
 using System.Threading.Tasks;
 using Microsoft.AspNetCore.Mvc;
 using VirtoCommerce.Storefront.Domain;
-=======
-using System.Threading.Tasks;
-using Microsoft.AspNetCore.Mvc;
->>>>>>> 47715898
 using VirtoCommerce.Storefront.Infrastructure;
 using VirtoCommerce.Storefront.Model;
 using VirtoCommerce.Storefront.Model.Common;
@@ -31,7 +26,6 @@
         {
             string htmlContent = null;
 
-<<<<<<< HEAD
             var evalContext = WorkContext.ToDynamicContentEvaluationContext();
             evalContext.PlaceName = placeName;
             var result = await _dynamicContentEvaluator.EvaluateDynamicContentItemsAsync(evalContext);
@@ -48,10 +42,7 @@
                     }
                 }
             }
-            return Json(htmlContent);
-=======
             return htmlContent;
->>>>>>> 47715898
         }
     }
 }