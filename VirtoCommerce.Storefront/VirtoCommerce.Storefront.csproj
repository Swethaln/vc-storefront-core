<Project Sdk="Microsoft.NET.Sdk.Web">

  <PropertyGroup>
    <TargetFramework>netcoreapp2.1</TargetFramework>
    <DockerComposeProjectPath>..\docker-compose.dcproj</DockerComposeProjectPath>
    <UserSecretsId>0cd403c4-2cd0-42b3-987a-02900f4a683e</UserSecretsId>
    <Company>Virto Commerce</Company>
    <Authors>Virto Commerce</Authors>
    <Description>The storefront implementation of the Virto Commerce platform.</Description>
    <PackageLicenseUrl>https://virtocommerce.com/open-source-license</PackageLicenseUrl>
    <PackageProjectUrl>https://github.com/VirtoCommerce/vc-storefront-core</PackageProjectUrl>
    <RepositoryUrl>https://github.com/VirtoCommerce/vc-storefront-core</RepositoryUrl>
    <AssemblyVersion>3.2.5.0</AssemblyVersion>
    <FileVersion>3.2.5.0</FileVersion>
    <Version>3.2.5</Version>
    <Copyright>Copyright © 2011-2018 Virto Commerce - an enterprise Microsoft ecommerce platform ©. All rights reserved</Copyright>
    <PackageIconUrl>https://virtocommerce.com/themes/assets/logo.jpg</PackageIconUrl>
    <PackageReleaseNotes></PackageReleaseNotes>
    <!--Remove later when Azure apps has been updated-->
    <!--<PublishWithAspNetCoreTargetManifest>false</PublishWithAspNetCoreTargetManifest>-->
  </PropertyGroup>

  
  <ItemGroup>
    <Compile Remove="wwwroot\cms-content\**" />
    <Content Remove="wwwroot\cms-content\**" />
    <Content Update="wwwroot\cms-content\**" CopyToPublishDirectory="Never" />
  </ItemGroup>

  <ItemGroup>
    <Content Include="IISUrlRewrite.xml">
      <CopyToOutputDirectory>Always</CopyToOutputDirectory>
    </Content>
  </ItemGroup>

  <ItemGroup>
    <PackageReference Include="AspNet.Security.OAuth.GitHub" Version="2.0.0" />
    <PackageReference Include="AspNet.Security.OAuth.StackExchange" Version="2.0.0" />
    <PackageReference Include="IdentityModel" Version="3.10.2" />
    <PackageReference Include="Markdig" Version="0.15.4" />
    <PackageReference Include="Microsoft.ApplicationInsights.AspNetCore" Version="2.5.1" />
    <PackageReference Include="Microsoft.ApplicationInsights.PerfCounterCollector" Version="2.8.1" />
    <PackageReference Include="Microsoft.ApplicationInsights.SnapshotCollector" Version="1.3.1" />
    <PackageReference Include="Microsoft.ApplicationInsights.Web" Version="2.8.1" />
    <PackageReference Include="Microsoft.AspNetCore.App" Version="2.1.6" />
    <PackageReference Include="Microsoft.AspNetCore.Http.Extensions" Version="2.1.1" />
    <PackageReference Include="Microsoft.AutoRest.Common" Version="2.4.48" />
    <PackageReference Include="Microsoft.Rest.ClientRuntime" Version="2.3.18" />
    <PackageReference Include="Microsoft.SyndicationFeed.ReaderWriter" Version="1.0.2" />
<<<<<<< HEAD
    <PackageReference Include="Microsoft.VisualStudio.Web.CodeGeneration.Design" Version="2.1.0" />
    <PackageReference Include="MimeTypes" Version="1.0.6" />
=======
    <PackageReference Include="MimeTypes" Version="1.1.0">
      <PrivateAssets>all</PrivateAssets>
      <IncludeAssets>runtime; build; native; contentfiles; analyzers</IncludeAssets>
    </PackageReference>
>>>>>>> 675d1f5f
    <PackageReference Include="Nito.AsyncEx" Version="5.0.0-pre-05" />
    <PackageReference Include="PagedList.Core" Version="1.17.4" />
    <PackageReference Include="Scrutor" Version="3.0.2" />
    <PackageReference Include="VirtoCommerce.Tools" Version="1.2.0" />
    <PackageReference Include="WindowsAzure.Storage" Version="9.3.2" />
  </ItemGroup>

  <ItemGroup>
    <ProjectReference Include="..\VirtoCommerce.LiquidThemeEngine\VirtoCommerce.LiquidThemeEngine.csproj" />
    <ProjectReference Include="..\VirtoCommerce.Storefront.Model\VirtoCommerce.Storefront.Model.csproj" />
  </ItemGroup>

  <ItemGroup>
    <WCFMetadata Include="Connected Services" />
  </ItemGroup>

</Project><|MERGE_RESOLUTION|>--- conflicted
+++ resolved
@@ -47,15 +47,10 @@
     <PackageReference Include="Microsoft.AutoRest.Common" Version="2.4.48" />
     <PackageReference Include="Microsoft.Rest.ClientRuntime" Version="2.3.18" />
     <PackageReference Include="Microsoft.SyndicationFeed.ReaderWriter" Version="1.0.2" />
-<<<<<<< HEAD
-    <PackageReference Include="Microsoft.VisualStudio.Web.CodeGeneration.Design" Version="2.1.0" />
-    <PackageReference Include="MimeTypes" Version="1.0.6" />
-=======
     <PackageReference Include="MimeTypes" Version="1.1.0">
       <PrivateAssets>all</PrivateAssets>
       <IncludeAssets>runtime; build; native; contentfiles; analyzers</IncludeAssets>
     </PackageReference>
->>>>>>> 675d1f5f
     <PackageReference Include="Nito.AsyncEx" Version="5.0.0-pre-05" />
     <PackageReference Include="PagedList.Core" Version="1.17.4" />
     <PackageReference Include="Scrutor" Version="3.0.2" />
