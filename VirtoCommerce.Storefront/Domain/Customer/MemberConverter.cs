--- conflicted
+++ resolved
@@ -250,23 +250,15 @@
             {
                 retVal.Emails = customer.Emails;
             }
-<<<<<<< HEAD
-
-            //Support only one organization then
-=======
             //TODO: It needs to be rework to support only a multiple  organizations for a customer by design.
->>>>>>> 47715898
             if (customer.OrganizationId != null)
             {
                 retVal.Organizations = new List<string>() { customer.OrganizationId };
             }
-<<<<<<< HEAD
-=======
             if (customer.OrganizationsIds != null)
             {
                 retVal.Organizations = customer.OrganizationsIds.Concat(retVal.Organizations ?? Array.Empty<string>()).Distinct().ToArray();
             }
->>>>>>> 47715898
 
             return retVal;
         }
