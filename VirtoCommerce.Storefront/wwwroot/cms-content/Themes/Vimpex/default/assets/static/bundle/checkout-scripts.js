--- conflicted
+++ resolved
@@ -561,39 +561,6 @@
     bindings: {
         items: '='
     }
-});
-
-var storefrontApp = angular.module('storefrontApp');
-<<<<<<< HEAD
-=======
-storefrontApp.component('vcMember', {
-    templateUrl: "themes/assets/member.tpl.html",
-    bindings: {
-        member: '=',
-        memberComponent: '='
-    },
-    controller: ['$scope', function ($scope) {
-        var $ctrl = this;
-
-        this.$onInit = function () {
-            $ctrl.memberComponent = this;
-        };
-
-        this.$onDestroy = function () {
-            $ctrl.memberComponent = null;
-        };
-
-        $ctrl.setForm = function (frm) { $ctrl.form = frm; };
-
-
-        $ctrl.validate = function () {
-            if ($ctrl.form) {
-                $ctrl.form.$setSubmitted();
-                return $ctrl.form.$valid;
-            }
-            return true;
-        };
-    }]
 });
 
 var storefrontApp = angular.module('storefrontApp');
@@ -717,7 +684,6 @@
 });
 
 var storefrontApp = angular.module('storefrontApp');
->>>>>>> d549d686
 
 storefrontApp.component('vcPaymentMethods', {
     templateUrl: "themes/assets/js/common-components/paymentMethods.tpl.html",
@@ -1243,6 +1209,4 @@
             $scope.checkout.availCountries = countries;
         });
 
-    }]);
-
-//# sourceMappingURL=checkout-scripts.js.map+    }]);