/* Modernizr 2.8.2 (Custom Build) | MIT & BSD
 * Build: http://modernizr.com/download/#-fontface-csstransforms-csstransforms3d-touch-cssclasses-teststyles-testprop-testallprops-prefixes-domprefixes-cssclassprefix:supports!
 */
;window.Modernizr=function(a,b,c){function z(a){j.cssText=a}function A(a,b){return z(m.join(a+";")+(b||""))}function B(a,b){return typeof a===b}function C(a,b){return!!~(""+a).indexOf(b)}function D(a,b){for(var d in a){var e=a[d];if(!C(e,"-")&&j[e]!==c)return b=="pfx"?e:!0}return!1}function E(a,b,d){for(var e in a){var f=b[a[e]];if(f!==c)return d===!1?a[e]:B(f,"function")?f.bind(d||b):f}return!1}function F(a,b,c){var d=a.charAt(0).toUpperCase()+a.slice(1),e=(a+" "+o.join(d+" ")+d).split(" ");return B(b,"string")||B(b,"undefined")?D(e,b):(e=(a+" "+p.join(d+" ")+d).split(" "),E(e,b,c))}var d="2.8.2",e={},f=!0,g=b.documentElement,h="modernizr",i=b.createElement(h),j=i.style,k,l={}.toString,m=" -webkit- -moz- -o- -ms- ".split(" "),n="Webkit Moz O ms",o=n.split(" "),p=n.toLowerCase().split(" "),q={},r={},s={},t=[],u=t.slice,v,w=function(a,c,d,e){var f,i,j,k,l=b.createElement("div"),m=b.body,n=m||b.createElement("body");if(parseInt(d,10))while(d--)j=b.createElement("div"),j.id=e?e[d]:h+(d+1),l.appendChild(j);return f=["&#173;",'<style id="s',h,'">',a,"</style>"].join(""),l.id=h,(m?l:n).innerHTML+=f,n.appendChild(l),m||(n.style.background="",n.style.overflow="hidden",k=g.style.overflow,g.style.overflow="hidden",g.appendChild(n)),i=c(l,a),m?l.parentNode.removeChild(l):(n.parentNode.removeChild(n),g.style.overflow=k),!!i},x={}.hasOwnProperty,y;!B(x,"undefined")&&!B(x.call,"undefined")?y=function(a,b){return x.call(a,b)}:y=function(a,b){return b in a&&B(a.constructor.prototype[b],"undefined")},Function.prototype.bind||(Function.prototype.bind=function(b){var c=this;if(typeof c!="function")throw new TypeError;var d=u.call(arguments,1),e=function(){if(this instanceof e){var a=function(){};a.prototype=c.prototype;var f=new a,g=c.apply(f,d.concat(u.call(arguments)));return Object(g)===g?g:f}return c.apply(b,d.concat(u.call(arguments)))};return e}),q.touch=function(){var c;return"ontouchstart"in a||a.DocumentTouch&&b instanceof DocumentTouch?c=!0:w(["@media (",m.join("touch-enabled),("),h,")","{#modernizr{top:9px;position:absolute}}"].join(""),function(a){c=a.offsetTop===9}),c},q.csstransforms=function(){return!!F("transform")},q.csstransforms3d=function(){var a=!!F("perspective");return a&&"webkitPerspective"in g.style&&w("@media (transform-3d),(-webkit-transform-3d){#modernizr{left:9px;position:absolute;height:3px;}}",function(b,c){a=b.offsetLeft===9&&b.offsetHeight===3}),a},q.fontface=function(){var a;return w('@font-face {font-family:"font";src:url("https://")}',function(c,d){var e=b.getElementById("smodernizr"),f=e.sheet||e.styleSheet,g=f?f.cssRules&&f.cssRules[0]?f.cssRules[0].cssText:f.cssText||"":"";a=/src/i.test(g)&&g.indexOf(d.split(" ")[0])===0}),a};for(var G in q)y(q,G)&&(v=G.toLowerCase(),e[v]=q[G](),t.push((e[v]?"":"no-")+v));return e.addTest=function(a,b){if(typeof a=="object")for(var d in a)y(a,d)&&e.addTest(d,a[d]);else{a=a.toLowerCase();if(e[a]!==c)return e;b=typeof b=="function"?b():b,typeof f!="undefined"&&f&&(g.className+=" supports-"+(b?"":"no-")+a),e[a]=b}return e},z(""),i=k=null,e._version=d,e._prefixes=m,e._domPrefixes=p,e._cssomPrefixes=o,e.testProp=function(a){return D([a])},e.testAllProps=F,e.testStyles=w,g.className=g.className.replace(/(^|\s)no-js(\s|$)/,"$1$2")+(f?" supports-js supports-"+t.join(" supports-"):""),e}(this,this.document);
var storefrontApp = angular.module('storefrontApp');

storefrontApp.service('dialogService', ['$uibModal', function ($uibModal) {
    return {
        showDialog: function (dialogData, controller, templateUrl) {
            var modalInstance = $uibModal.open({
                controller: controller,
                templateUrl: templateUrl,
                resolve: {
                    dialogData: function () {
                        return dialogData;
                    }
                }
            });
        }
    }
}]);

storefrontApp.service('feedbackService', ['$http', function ($http) {
    return {
        postFeedback: function (data) {
            return $http.post('storefrontapi/feedback', { model: data });
        }
    }
}]);

storefrontApp.service('customerService', ['$http', function ($http) {
    return {
        getCurrentCustomer: function () {
            return $http.get('storefrontapi/account?t=' + new Date().getTime());
        }
    }
}]);

storefrontApp.service('marketingService', ['$http', function ($http) {
    return {
        getDynamicContent: function (placeName) {
            return $http.get('storefrontapi/marketing/dynamiccontent/' + placeName + '?t=' + new Date().getTime());
        },
    }
}]);

storefrontApp.service('pricingService', ['$http', function ($http) {
	return {
		getActualProductPrices: function (products) {
		    return $http.post('storefrontapi/pricing/actualprices', { products: products });
		}
	}
}]);

storefrontApp.service('catalogService', ['$http', function ($http) {
    return {
        getProduct: function (productIds) {
            return $http.get('storefrontapi/products?productIds=' + productIds + '&t=' + new Date().getTime());
        },
        search: function (criteria) {
            return $http.post('storefrontapi/catalog/search', { searchCriteria: criteria });
        },
        searchCategories: function (criteria) {
            return $http.post('storefrontapi/categories/search', { searchCriteria: criteria });
        }
    }
}]);

storefrontApp.service('cartService', ['$http', function ($http) {
    return {
        getCart: function () {
            return $http.get('storefrontapi/cart?t=' + new Date().getTime());
        },
        getCartItemsCount: function () {
            return $http.get('storefrontapi/cart/itemscount?t=' + new Date().getTime());
        },
        addLineItem: function (productId, quantity) {
            return $http.post('storefrontapi/cart/items', { id: productId, quantity: quantity });
        },
        changeLineItemQuantity: function (lineItemId, quantity) {
            return $http.put('storefrontapi/cart/items', { lineItemId: lineItemId, quantity: quantity });
        },
        removeLineItem: function (lineItemId) {
            return $http.delete('storefrontapi/cart/items?lineItemId=' + lineItemId);
        },
        changeLineItemPrice: function (lineItemId, newPrice) {
        	return $http.put('storefrontapi/cart/items/price', { lineItemId: lineItemId, newPrice: newPrice});
        },
        clearCart: function () {
            return $http.post('storefrontapi/cart/clear');
        },
        getCountries: function () {
            return $http.get('storefrontapi/countries?t=' + new Date().getTime());
        },
        getCountryRegions: function (countryCode) {
        	return $http.get('storefrontapi/countries/' + countryCode + '/regions?t=' + new Date().getTime());
        },
        addCoupon: function (couponCode) {
            return $http.post('storefrontapi/cart/coupons/' + couponCode);
        },
        removeCoupon: function () {
            return $http.delete('storefrontapi/cart/coupons');
        },
        addOrUpdateShipment: function (shipment) {
            return $http.post('storefrontapi/cart/shipments', shipment);
        },
        addOrUpdatePayment: function (payment) {
            return $http.post('storefrontapi/cart/payments', payment );
        },
        getAvailableShippingMethods: function (shipmentId) {
            return $http.get('storefrontapi/cart/shipments/' + shipmentId + '/shippingmethods?t=' + new Date().getTime());
        },
        getAvailablePaymentMethods: function () {
            return $http.get('storefrontapi/cart/paymentmethods?t=' + new Date().getTime());
        },
        addOrUpdatePaymentPlan: function (plan) {
            return $http.post('storefrontapi/cart/paymentPlan', plan);
        },
        removePaymentPlan: function () {
            return $http.delete('storefrontapi/cart/paymentPlan');
        },
        createOrder: function (bankCardInfo) {
            return $http.post('storefrontapi/cart/createorder', { bankCardInfo: bankCardInfo });
        }
    }
}]);

storefrontApp.service('listService', ['$http', function ($http) {
    return {
        getWishlist: function (listName) {
            return $http.get('storefrontapi/lists/' + listName + '?t=' + new Date().getTime());
        },
        contains: function (productId, listName) {
            return $http.get('storefrontapi/lists/' + listName +'/items/'+ productId + '/contains?t=' + new Date().getTime());
        },
        addLineItem: function (productId, listName) {
            return $http.post('storefrontapi/lists/' + listName + '/items', { productId: productId });
        },
        removeLineItem: function (lineItemId, listName) {
            return $http.delete('storefrontapi/lists/' + listName + '/items/' + lineItemId);
        }
    }
}]);

storefrontApp.service('quoteRequestService', ['$http', function ($http) {
    return {
        getCurrentQuoteRequest: function () {
            return $http.get('storefrontapi/quoterequest/current?t=' + new Date().getTime());
        },
        getQuoteRequest: function (number) {
            return $http.get('storefrontapi/quoterequests/' + number + '?t=' + new Date().getTime());
        },
        getQuoteRequestItemsCount: function (number) {
            return $http.get('storefrontapi/quoterequests/' + number + '/itemscount?t=' + new Date().getTime());
        },
        addProductToQuoteRequest: function (productId, quantity) {
            return $http.post('storefrontapi/quoterequests/current/items', { productId: productId, quantity: quantity });
        },
        removeProductFromQuoteRequest: function (quoteRequestNumber, quoteItemId) {
            return $http.delete('storefrontapi/quoterequests/' + quoteRequestNumber + '/items/' + quoteItemId);
        },
        submitQuoteRequest: function (quoteRequestNumber, quoteRequest) {
            return $http.post('storefrontapi/quoterequests/' + quoteRequestNumber + '/submit', { quoteForm: quoteRequest });
        },
        rejectQuoteRequest: function (quoteRequestNumber) {
            return $http.post('storefrontapi/quoterequests/' + quoteRequestNumber + '/reject');
        },
        updateQuoteRequest: function (quoteRequestNumber, quoteRequest) {
            return $http.put('storefrontapi/quoterequests/' + quoteRequestNumber + '/update', { quoteRequest: quoteRequest });
        },
        getTotals: function (quoteRequestNumber, quoteRequest) {
            return $http.post('storefrontapi/quoterequests/' + quoteRequestNumber + '/totals', { quoteRequest: quoteRequest });
        },
        confirmQuoteRequest: function (quoteRequestNumber, quoteRequest) {
            return $http.post('storefrontapi/quoterequests/' + quoteRequestNumber + '/confirm', { quoteRequest: quoteRequest });
        }
    }
}]);

storefrontApp.service('recommendationService', ['$http', function ($http) {
    return {
        getRecommendedProducts: function (requestData) {
            return $http.post('storefrontapi/recommendations', requestData );
        }
    }
}]);

storefrontApp.service('orderService', ['$http', function ($http) {
    return {
        getOrder: function (orderNumber) {
            return $http.get('storefrontapi/orders/' + orderNumber + '?t=' + new Date().getTime());
        }
    }
}]);
var storefrontApp = angular.module('storefrontApp');

storefrontApp.controller('mainController', ['$rootScope', '$scope', '$location', '$window', 'customerService', 'storefrontApp.mainContext',
    function ($rootScope, $scope, $location, $window, customerService, mainContext) {

        //Base store url populated in layout and can be used for construction url inside controller
        $scope.baseUrl = {};

        $scope.$watch(function () {
            $scope.currentPath = $location.$$path.replace('/', '');
        });

        $rootScope.$on('storefrontError', function (event, data) {
            $rootScope.storefrontNotification = data;
            $rootScope.storefrontNotification.detailsVisible = false;
        });

        $rootScope.toggleNotificationDetails = function () {
            $rootScope.storefrontNotification.detailsVisible = !$rootScope.storefrontNotification.detailsVisible;
        }

        $rootScope.closeNotification = function () {
            $rootScope.storefrontNotification = null;
        }

        //For outside app redirect (To reload the page after changing the URL, use the lower-level API)
        $scope.outerRedirect = function (absUrl) {
            $window.location.href = absUrl;
        };

        //change in the current URL or change the current URL in the browser (for app route)
        $scope.innerRedirect = function (path) {
            $location.path(path);
            $scope.currentPath = $location.$$path.replace('/', '');
        };

        $scope.stringifyAddress = function (address) {
            var stringifiedAddress = address.firstName + ' ' + address.lastName + ', ';
            stringifiedAddress += address.organization ? address.organization + ', ' : '';
            stringifiedAddress += address.countryName + ', ';
            stringifiedAddress += address.regionName ? address.regionName + ', ' : '';
            stringifiedAddress += address.city + ' ';
            stringifiedAddress += address.line1 + ', ';
            stringifiedAddress += address.line2 ? address.line2 : '';
            stringifiedAddress += address.postalCode;
            return stringifiedAddress;
        }

        $scope.getObjectSize = function (obj) {
            var size = 0, key;
            for (key in obj) {
                if (obj.hasOwnProperty(key)) {
                    size++;
                }
            }
            return size;
        }

        mainContext.getCustomer = $scope.getCustomer = function () {
            customerService.getCurrentCustomer().then(function (response) {
                var addressId = 1;
                _.each(response.data.addresses, function (address) {
                    address.id = addressId;
                    addressId++;
                });
                response.data.isContact = response.data.memberType === 'Contact';
                mainContext.customer = $scope.customer = response.data;
            });
        };

        $scope.getCustomer();
    }])

.factory('storefrontApp.mainContext', function () {
    return {};
});
var storefrontApp = angular.module('storefrontApp');

storefrontApp.controller('cartController', ['$rootScope', '$scope', '$timeout', 'cartService', 'catalogService', function ($rootScope, $scope, $timeout, cartService, catalogService) {
    var timer;

    initialize();

    $scope.setCartForm = function (form) {
        $scope.formCart = form;
    }

    $scope.changeLineItemQuantity = function (lineItemId, quantity) {
        var lineItem = _.find($scope.cart.items, function (i) { return i.id == lineItemId });
        if (!lineItem || quantity < 1 || $scope.cartIsUpdating || $scope.formCart.$invalid) {
            return;
        }
        var initialQuantity = lineItem.quantity;
        lineItem.quantity = quantity;
        $timeout.cancel(timer);
        timer = $timeout(function () {
            $scope.cartIsUpdating = true;
            cartService.changeLineItemQuantity(lineItemId, quantity).then(function (response) {
                getCart();
                $rootScope.$broadcast('cartItemsChanged');
            }, function (response) {
                lineItem.quantity = initialQuantity;
                $scope.cartIsUpdating = false;
            });
        }, 300);
    }

    $scope.changeLineItemPrice = function (lineItemId, newPrice) {
    	var lineItem = _.find($scope.cart.items, function (i) { return i.id == lineItemId });
    	if (!lineItem || $scope.cartIsUpdating) {
    		return;
    	}
    	$scope.cartIsUpdating = true;
    	cartService.changeLineItemPrice(lineItemId, newPrice).then(function (response) {
    		getCart();
    		$rootScope.$broadcast('cartItemsChanged');
    	}, function (response) {
    		$scope.cart.items = initialItems;
    		$scope.cartIsUpdating = false;
    	});
    };
    $scope.removeLineItem = function (lineItemId) {
        var lineItem = _.find($scope.cart.items, function (i) { return i.id == lineItemId });
        if (!lineItem || $scope.cartIsUpdating) {
            return;
        }
        $scope.cartIsUpdating = true;
        var initialItems = angular.copy($scope.cart.items);
        $scope.recentCartItemModalVisible = false;
        $scope.cart.items = _.without($scope.cart.items, lineItem);
        cartService.removeLineItem(lineItemId).then(function (response) {
            getCart();
            $rootScope.$broadcast('cartItemsChanged');
        }, function (response) {
            $scope.cart.items = initialItems;
            $scope.cartIsUpdating = false;
        });
    }   

    $scope.submitCart = function () {
        $scope.formCart.$setSubmitted();
        if ($scope.formCart.$invalid) {
            return;
        }
        if ($scope.cart.hasPhysicalProducts) {
            $scope.outerRedirect($scope.baseUrl + 'cart/checkout');
        } else {
            $scope.outerRedirect($scope.baseUrl + 'cart/checkout');
        }
    }

    $scope.searchProduct = function () {
        $scope.productSearchResult = null;
        if ($scope.productSkuOrName) {
            $timeout.cancel(timer);
            timer = $timeout(function () {
                $scope.productSearchProcessing = true;
                var criteria = {
                    keyword: $scope.productSkuOrName,
                    start: 0,
                    pageSize: 5
                }
                catalogService.search(criteria).then(function (response) {
                    $scope.productSearchProcessing = false;
                    $scope.productSearchResult = response.data.products;
                }, function (response) {
                    $scope.productSearchProcessing = false;
                });
            }, 300);
        }
    }

    $scope.selectSearchedProduct = function (product) {
        $scope.productSearchResult = null;
        $scope.selectedSearchedProduct = product;
        $scope.productSkuOrName = product.name;
    }

    $scope.addProductToCart = function (product, quantity) {
        $scope.cartIsUpdating = true;
        cartService.addLineItem(product.id, quantity).then(function (response) {
            getCart();
            $scope.productSkuOrName = null;
            $scope.selectedSearchedProduct = null;
            $rootScope.$broadcast('cartItemsChanged');
        });
    }

    function initialize() {
        getCart();
    }

    function getCart() {
        $scope.cartIsUpdating = true;
        cartService.getCart().then(function (response) {
            var cart = response.data;
            cart.hasValidationErrors = _.some(cart.validationErrors) || _.some(cart.items, function (item) { return _.some(item.validationErrors) });
            $scope.cart = cart;
            $scope.cartIsUpdating = false;
        }, function (response) {
            $scope.cartIsUpdating = false;
        });
    }
}]);

storefrontApp.controller('cartBarController', ['$scope', 'cartService', function ($scope, cartService) {
    getCartItemsCount();

    $scope.$on('cartItemsChanged', function (event, data) {
        getCartItemsCount();
    });

    function getCartItemsCount() {
        cartService.getCartItemsCount().then(function (response) {
            $scope.cartItemsCount = response.data;
        });
    }
}]);

storefrontApp.controller('recentlyAddedCartItemDialogController', ['$scope', '$window', '$uibModalInstance', 'dialogData', function ($scope, $window, $uibModalInstance, dialogData) {
    $scope.$on('cartItemsChanged', function (event, data) {
        dialogData.updated = true;
    });

    $scope.dialogData = dialogData;

    $scope.close = function () {
        $uibModalInstance.close();
    }

    $scope.redirect = function (url) {
        $window.location = url;
    }
}]);

var storefrontApp = angular.module('storefrontApp');

storefrontApp.controller('quoteRequestController', ['$rootScope', '$scope', '$window', '$location', 'quoteRequestService', 'cartService',
    function ($rootScope, $scope, $window, $location, quoteRequestService, cartService) {
    initialize();

    $scope.setQuoteRequestForm = function (form) {
        $scope.formQuoteRequest = form;
    }

    $scope.displayForStatuses = function (statuses) {
        return _.contains(statuses, $scope.quoteRequest.status);
    }

    $scope.addTierPrice = function (quoteItem) {
        quoteItem.proposalPrices.push({
            id: quoteItem.proposalPrices.length + 1,
            price: quoteItem.salePrice,
            quantity: 1
        });
    }

    $scope.changeTierPriceQuantity = function (tierPrice, quantity) {
        if (quantity < 1 || quantity.isNaN) {
            return;
        }
        tierPrice.quantity = quantity;
    }

    $scope.removeTierPrice = function (quoteItem, tierPrice) {
        quoteItem.proposalPrices = _.without(quoteItem.proposalPrices, tierPrice);
    }

    $scope.removeProductFromQuoteRequest = function (quoteItem) {
        var initialQuoteItems = angular.copy($scope.quoteRequest.items);
        $scope.quoteRequest.items = _.without($scope.quoteRequest.items, quoteItem);
        quoteRequestService.removeProductFromQuoteRequest($scope.quoteRequest.id, quoteItem.id).then(function (response) {
            getQuoteRequest($scope.quoteRequest.id);
            $rootScope.$broadcast('actualQuoteRequestItemsChanged');
        }, function (response) {
            $scope.quoteRequest.items = initialQuoteItems;
        });
    }

    $scope.setCountry = function (addressType, countryName) {
        var country = _.find($scope.countries, function (c) { return c.name == countryName });
        if (!country) {
            return;
        }
        if (addressType == 'Billing') {
            $scope.billingCountry = country;
            $scope.billingCountryRegions = [];
            $scope.quoteRequest.billingAddress.countryCode = country.code3 || country.code2;
            $scope.quoteRequest.billingAddress.regionId = null;
            $scope.quoteRequest.billingAddress.regionName = null;
        }
        if (addressType == 'Shipping') {
            $scope.shippingCountry = country;
            $scope.shippingCountryRegions = [];
            $scope.quoteRequest.shippingAddress.countryCode = country.code3 || country.code2;
            $scope.quoteRequest.shippingAddress.regionId = null;
            $scope.quoteRequest.shippingAddress.regionName = null;
        }
        if (country.code3) {
            getCountryRegions(addressType, country.code3);
        }
    }

    $scope.setCountryRegion = function (addressType) {
        if (addressType == 'Billing') {
            var countryRegion = _.find($scope.billingCountryRegions, function (r) { return r.name == $scope.quoteRequest.billingAddress.regionName });
            if (!countryRegion) {
                return;
            }
            $scope.quoteRequest.billingAddress.regionId = countryRegion.code;
        }
        if (addressType == 'Shipping') {
            var countryRegion = _.find($scope.shippingCountryRegions, function (r) { return r.name == $scope.quoteRequest.shippingAddress.regionName });
            if (!countryRegion) {
                return;
            }
            $scope.quoteRequest.shippingAddress.regionId = countryRegion.code;
        }
    }

    $scope.selectCustomerAddress = function (addressType) {
        if (addressType === 'Billing') {
            var billingAddress = _.find($scope.customer.addresses, function (a) { return a.id === $scope.quoteRequest.billingAddress.id });
            if (billingAddress) {
                billingAddress.type = 'Billing';
                if (billingAddress.countryCode) {
                    getCountryRegions('Billing', billingAddress.countryCode);
                }
                $scope.quoteRequest.billingAddress = angular.copy(billingAddress);
            }
        }
        if (addressType === 'Shipping') {
            var shippingAddress = _.find($scope.customer.addresses, function (a) { return a.id === $scope.quoteRequest.shippingAddress.id });
            if (shippingAddress) {
                shippingAddress.type = 'Shipping';
                if (shippingAddress.countryCode) {
                    getCountryRegions('Shipping', shippingAddress.countryCode);
                }
                $scope.quoteRequest.shippingAddress = angular.copy(shippingAddress);
            }
        }
    }

    $scope.stringifyAddress = function (address) {
        if (!address) {
            return;
        }
        var stringifiedAddress = address.firstName + ' ' + address.lastName + ', ';
        stringifiedAddress += address.organization ? address.organization + ', ' : '';
        stringifiedAddress += address.countryName + ', ';
        stringifiedAddress += address.regionName ? address.regionName + ', ' : '';
        stringifiedAddress += address.city + ' ';
        stringifiedAddress += address.line1 + ', ';
        stringifiedAddress += address.line2 ? address.line2 : '';
        stringifiedAddress += address.postalCode;
        return stringifiedAddress;
    }

    $scope.submitQuoteRequest = function () {
        $scope.formQuoteRequest.$setSubmitted();
        if ($scope.formQuoteRequest.$invalid) {
            return;
        }
        $scope.quoteRequest.billingAddress.email = $scope.quoteRequest.email;
        if ($scope.quoteRequest.shippingAddress) {
            $scope.quoteRequest.shippingAddress.email = $scope.quoteRequest.email;
        }
        quoteRequestService.submitQuoteRequest($scope.quoteRequest.id, toFormModel($scope.quoteRequest)).then(function (response) {
            if ($scope.customer.isRegisteredUser) {
                $scope.outerRedirect($scope.baseUrl + 'account/quoterequests');
            } else {
                $scope.outerRedirect($scope.baseUrl + 'account/login');
            }
        });
    }

    $scope.rejectQuoteRequest = function () {
        quoteRequestService.rejectQuoteRequest($scope.quoteRequest.id).then(function (response) {
            quoteRequestService.getQuoteRequest($scope.quoteRequest.id).then(function (response) {
                $scope.quoteRequest = response.data;
            });
        });
    }

    $scope.selectTierPrice = function () {
        quoteRequestService.getTotals($scope.quoteRequest.id, toFormModel($scope.quoteRequest)).then(function (response) {
            $scope.quoteRequest.totals = response.data;
        });
    }

    $scope.confirmQuoteRequest = function () {
        quoteRequestService.confirmQuoteRequest($scope.quoteRequest.id, toFormModel($scope.quoteRequest)).then(function (response) {
            $scope.outerRedirect($scope.baseUrl + 'cart/checkout/#/shipping-address');
        });
    }

    $scope.setRequestShippingQuote = function () {
        if (!$scope.quoteRequest.requestShippingQuote) {
            $scope.quoteRequest.shippingAddress = null;
        }
    }

    $scope.setShippingAddressEqualsBilling = function () {
        if ($scope.quoteRequest.shippingAddressEqualsBilling) {
            $scope.quoteRequest.shippingAddress = angular.copy($scope.quoteRequest.billingAddress);
            $scope.quoteRequest.shippingAddress.type = 'Shipping';
            if ($scope.quoteRequest.shippingAddress.countryCode) {
                $scope.shippingCountry = $scope.billingCountry;
                getCountryRegions('Shipping', $scope.quoteRequest.shippingAddress.countryCode);
            }
        }
    }

    $scope.tierPricesUnique = function (quoteItem) {
        var quantities = _.map(quoteItem.proposalPrices, function (p) { return p.quantity });
        return _.uniq(quantities).length == quoteItem.proposalPrices.length;
    }

    function initialize() {
        var quoteRequestNumber = $location.url().replace('/', '') || $window.currentQuoteRequestNumber;
        $scope.billingCountry = null;
        $scope.shippingCountry = null;
        getCountries();
        if (quoteRequestNumber) {
            getQuoteRequest(quoteRequestNumber);
        } else {
            $scope.quoteRequest = { itemsCount: 0 };
        }
    }

    function getQuoteRequest(number) {
        quoteRequestService.getQuoteRequest(number).then(function (response) {
            var quoteRequest = response.data;
            if (!quoteRequest.billingAddress) {
                if ($scope.customer.addresses.length) {
                    quoteRequest.billingAddress = angular.copy($scope.customer.addresses[0]);
                    quoteRequest.billingAddress.type = 'Billing';
                    if (quoteRequest.billingAddress.countryCode) {
                        getCountryRegions('Billing', quoteRequest.billingAddress.countryCode);
                    }
                } else {
                    quoteRequest.billingAddress = {
                        firstName: $scope.customer.firstName,
                        lastName: $scope.customer.lastName
                    };
                }
            }
            _.each(quoteRequest.items, function (quoteItem) {
                var i = 1;
                _.each(quoteItem.proposalPrices, function (tierPrice) {
                    tierPrice.id = i;
                    if (quoteItem.selectedTierPrice.quantity == tierPrice.quantity) {
                        quoteItem.selectedTierPrice = tierPrice;
                    }
                    i++;
                });
            });
            quoteRequest.requestShippingQuote = true;
            $scope.quoteRequest = quoteRequest;
        });
    }

    function getCountries() {
        cartService.getCountries().then(function (response) {
            $scope.countries = response.data;
        });
    }

    function getCountryRegions(addressType, countryCode) {
        cartService.getCountryRegions(countryCode).then(function (response) {
            var countryRegions = response.data;
            if (addressType == 'Billing') {
                $scope.billingCountryRegions = countryRegions || [];
            }
            if (addressType == 'Shipping') {
                $scope.shippingCountryRegions = countryRegions || [];
            }
        });
    }

    function toFormModel(quoteRequest) {
        var quoteRequestFormModel = {
            id: quoteRequest.id,
            tag: quoteRequest.tag,
            status: quoteRequest.status,
            comment: quoteRequest.comment,
            billingAddress: quoteRequest.billingAddress,
            shippingAddress: quoteRequest.shippingAddress,
            items: []
        };
        _.each(quoteRequest.items, function (quoteItem) {
            var quoteItemFormModel = {
                id: quoteItem.id,
                comment: quoteItem.comment,
                selectedTierPrice: {
                    price: quoteItem.selectedTierPrice.price.amount,
                    quantity: quoteItem.selectedTierPrice.quantity
                },
                proposalPrices: []
            };
            _.each(quoteItem.proposalPrices, function (tierPrice) {
                quoteItemFormModel.proposalPrices.push({
                    price: tierPrice.price.amount,
                    quantity: tierPrice.quantity
                });
            });
            quoteRequestFormModel.items.push(quoteItemFormModel);
        });

        return quoteRequestFormModel;
    }
}]);

storefrontApp.controller('actualQuoteRequestBarController', ['$scope', 'quoteRequestService', function ($scope, quoteRequestService) {
    getCurrentQuoteRequest();

    $scope.$on('actualQuoteRequestItemsChanged', function (event, data) {
        getCurrentQuoteRequest();
    });

    function getCurrentQuoteRequest() {
        quoteRequestService.getCurrentQuoteRequest().then(function (response) {
            $scope.actualQuoteRequest = response.data;
        });
    }
}]);

storefrontApp.controller('recentlyAddedActualQuoteRequestItemDialogController', ['$scope', '$window', '$uibModalInstance', 'dialogData',
    function ($scope, $window, $uibModalInstance, dialogData) {

    $scope.$on('actualQuoteRequestItemsChanged', function (event, data) {
        dialogData.updated = true;
    });

    $scope.dialogData = dialogData;

    $scope.close = function () {
        $uibModalInstance.close();
    }

    $scope.redirect = function (url) {
        $window.location = url;
    }
}]);
var storefrontApp = angular.module('storefrontApp');

storefrontApp.controller('productCompareListController', ['$rootScope', '$scope', '$localStorage', '$window', 'catalogService', 'dialogService',
function ($rootScope, $scope, $localStorage, $window, catalogService, dialogService) {
    if (!$localStorage['productCompareList']) {
        $localStorage['productCompareList'] = [];
    }

    $scope.products = $localStorage['productCompareList'];

    $scope.isInProductCompareList = function (productId) {
        return _.some($localStorage['productCompareList'], function (p) { return p.id == productId });
    }

    $scope.addProductToCompareList = function (productId, event) {
        event.preventDefault();
        var existingProduct = _.find($localStorage['productCompareList'], function (p) { return p.id === productId });
        if (existingProduct) {
            dialogService.showDialog(existingProduct, 'productCompareListDialogController', 'storefront.product-compare-list-dialog.tpl');
            return;
        }
        if ($window.productCompareListCapacity <= $localStorage['productCompareList'].length) {
            dialogService.showDialog({ capacityExceeded: true }, 'productCompareListDialogController', 'storefront.product-compare-list-dialog.tpl');
            return;
        }
        catalogService.getProduct([productId]).then(function (response) {
            if (response.data && response.data.length) {
                var product = response.data[0];
                _.each(product.properties, function (property) {
                    property.productId = product.id;
                    if (property.valueType.toLowerCase() === 'number') {
                        property.value = formatNumber(property.value);
                    }
                });
                $localStorage['productCompareList'].push(product);
                dialogService.showDialog(product, 'productCompareListDialogController', 'storefront.product-compare-list-dialog.tpl');
                $rootScope.$broadcast('productCompareListChanged');
            }
        });
    }

    $scope.getProductProperties = function () {
        var grouped = {};
        var properties = _.flatten(_.map($scope.products, function (product) { return product.properties; }));
        var propertyDisplayNames = _.uniq(_.map(properties, function (property) { return property.displayName; }));
        _.each(propertyDisplayNames, function (displayName) {
            grouped[displayName] = [];
            var props = _.where(properties, { displayName: displayName });
            _.each($scope.products, function (product) {
                var productProperty = _.find(props, function (prop) { return prop.productId === product.id });
                if (productProperty) {
                    grouped[displayName].push(productProperty);
                } else {
                    grouped[displayName].push({ valueType: 'ShortText', value: '-' });
                }
            });
        });
        $scope.properties = grouped;
    }

    $scope.hasValues = function (properties, onlyDifferences) {
        var uniqueValues = _.uniq(_.map(properties, function (p) { return p.value }));
        if (onlyDifferences && properties.length > 1 && uniqueValues.length == 1) {
            return false;
        }
        return true;
    }

    $scope.clearCompareList = function () {
        $localStorage['productCompareList'] = [];
        $rootScope.$broadcast('productCompareListChanged');
        $scope.products = $localStorage['productCompareList'];
    }

    $scope.removeProduct = function (product) {
        $localStorage['productCompareList'] = _.without($localStorage['productCompareList'], product);
        $scope.products = $localStorage['productCompareList'];
        $rootScope.$broadcast('productCompareListChanged');
        $scope.getProductProperties();
    }

    function formatNumber(number) {
        var float = parseFloat(number);
        return !isNaN(float) ? float : number;
    }
}]);

storefrontApp.controller('productCompareListDialogController', ['$scope', '$window', 'dialogData', '$uibModalInstance',
function ($scope, $window, dialogData, $uibModalInstance) {
    $scope.dialogData = dialogData;

    $scope.close = function () {
        $uibModalInstance.close();
    }

    $scope.redirect = function (url) {
        $window.location = url;
    }
}]);

storefrontApp.controller('productCompareListBarController', ['$scope', '$localStorage',
function ($scope, $localStorage) {
    $scope.itemsCount = $localStorage['productCompareList'] ? $localStorage['productCompareList'].length : 0;
    $scope.$on('productCompareListChanged', function (event, data) {
        $scope.itemsCount = $localStorage['productCompareList'].length;
    });
}]);
var storefrontApp = angular.module('storefrontApp');
storefrontApp.controller('searchBarController', ['$scope', '$timeout', '$window', 'catalogService', function ($scope, $timeout, $window, catalogService) {
    var timer;

    $scope.query = $window.searchQuery;

    $scope.getSuggestions = function () {
        if (!$scope.query) {
            return;
        }
        $timeout.cancel(timer);
        timer = $timeout(function () {
            $scope.searching = true;
            $scope.categorySuggestions = [];
            $scope.productSuggestions = [];
            var searchCriteria = {
                keyword: $scope.query,
                skip: 0,
                take: $window.suggestionsLimit
            }
            catalogService.searchCategories(searchCriteria).then(function (response) {
                var categories = response.data.categories;
                if (categories.length > 5) {
                    searchCriteria.take = $window.suggestionsLimit - 5;
                    $scope.categorySuggestions = _.first(categories, 5);
                } else {
                    searchCriteria.take = $window.suggestionsLimit - categories.length;
                    $scope.categorySuggestions = categories;
                }
                catalogService.search(searchCriteria).then(function (response) {
                    var products = response.data.products;
                    $scope.productSuggestions = products;
                    $scope.searching = false;
                });
            });
        }, 300);
    }
}]);
var storefrontApp = angular.module('storefrontApp');
storefrontApp.component('vcAddress', {
    templateUrl: "themes/assets/address.tpl.html",
    bindings: {
        address: '=',
        addresses: '<',
        countries: '=',
        validationContainer: '=',
        getCountryRegions: '&',
        editMode: '<',
        onUpdate: '&'
    },
    require: {
        checkoutStep: '?^vcCheckoutWizardStep'
    },
    controller: ['$scope', function ($scope) {
        var ctrl = this;
        ctrl.types = [{ id: 'Billing', name: 'Billing' }, { id: 'Shipping', name: 'Shipping' }, { id: 'BillingAndShipping', name: 'Billing and Shipping' }];
        
        this.$onInit = function () {
            if (ctrl.validationContainer)
                ctrl.validationContainer.addComponent(this);
            if (ctrl.checkoutStep)
                ctrl.checkoutStep.addComponent(this);
        };

        this.$onDestroy = function () {
            if (ctrl.validationContainer)
                ctrl.validationContainer.removeComponent(this);
            if (ctrl.checkoutStep)
                ctrl.checkoutStep.removeComponent(this);
        };

        function populateRegionalDataForAddress(address) {
            if (address) {
                //Set country object for address
                address.country = _.findWhere(ctrl.countries, { code3: address.countryCode });
                if (address.country != null) {
                    ctrl.address.countryName = ctrl.address.country.name;
                    ctrl.address.countryCode = ctrl.address.country.code3;
                }

                if (address.country) {
                    if (address.country.regions) {
                        setAddressRegion(address, address.country.regions);
                    }
                    else {
                        ctrl.getCountryRegions({ country: address.country }).then(function (regions) {
                            address.country.regions = regions;
                            setAddressRegion(address, regions);
                        });
                    }
                }
            }
        }

        function setAddressRegion(address, regions) {
            address.region = _.findWhere(regions, { code: address.regionId });
            if (address.region) {
                ctrl.address.regionId = ctrl.address.region.code;
                ctrl.address.regionName = ctrl.address.region.name;
            }
            else {
                ctrl.address.regionId = undefined;
                ctrl.address.regionName = undefined;
            }
        }

        ctrl.setForm = function (frm) { ctrl.form = frm; };

        ctrl.validate = function () {
            if (ctrl.form) {
                ctrl.form.$setSubmitted();
                return ctrl.form.$valid;
            }
            return true;
        };

        function stringifyAddress(address) {
            var addressType = '';

            var type = _.find(ctrl.types, function (i) { return i.id == ctrl.address.addressType });
            if (type)
                addressType = '[' + type.name + '] ';

            var stringifiedAddress = addressType;
            stringifiedAddress += address.firstName + ' ' + address.lastName + ', ';
            stringifiedAddress += address.organization ? address.organization + ', ' : '';
            stringifiedAddress += address.countryName + ', ';
            stringifiedAddress += address.regionName ? address.regionName + ', ' : '';
            stringifiedAddress += address.city + ' ';
            stringifiedAddress += address.line1 + ', ';
            stringifiedAddress += address.line2 ? address.line2 : '';
            stringifiedAddress += address.postalCode;
            return stringifiedAddress;
        }

        $scope.$watch('$ctrl.address', function () {
            if (ctrl.address) {
                populateRegionalDataForAddress(ctrl.address);
                ctrl.address.name = stringifyAddress(ctrl.address);
            }
            ctrl.onUpdate({ address: ctrl.address });
        }, true);

    }]
});

var storefrontApp = angular.module('storefrontApp');

storefrontApp.component('vcCreditCard', {
    templateUrl: "themes/assets/js/common-components/creditCard.tpl.html",
    require: {
        checkoutStep: '?^vcCheckoutWizardStep'
    },
    bindings: {
        card: '=',
        validationContainer: '='
    },
    controller: ['$scope', '$filter', function ($scope, $filter) {
        var ctrl = this;

        this.$onInit = function () {
            if(ctrl.validationContainer)
                ctrl.validationContainer.addComponent(this);
            if (ctrl.checkoutStep)
                ctrl.checkoutStep.addComponent(this);
        };

        this.$onDestroy = function () {
            if (ctrl.validationContainer)
                ctrl.validationContainer.removeComponent(this);
            if (ctrl.checkoutStep)
                ctrl.checkoutStep.removeComponent(this);
        };

        $scope.$watch('$ctrl.card.bankCardHolderName', function (val) {
            if (ctrl.card) {
                ctrl.card.bankCardHolderName = $filter('uppercase')(val);
            }
        }, true);

        ctrl.validate = function () {
            ctrl.form.$setSubmitted();
            return !ctrl.form.$invalid;
        }

    }]
});

angular.module('storefrontApp')

.component('vcLabeledInput', {
    templateUrl: "themes/assets/labeled-input.tpl.html",
    bindings: {
        value: '=',
        form: '=',
        name: '@',
        placeholder: '@',
        type: '@?',
        required: '<',
        requiredError: '@?',
        autofocus: '<',
        disabled: '<'
    },
    controller: [function () {
        var $ctrl = this;
        
        $ctrl.validate = function () {
            $ctrl.form.$setSubmitted();
            return $ctrl.form.$valid;
        };

    }]
});
angular.module('storefrontApp')

.component('vcLabeledSelect', {
    templateUrl: "themes/assets/labeled-select.tpl.html",
    require: {
        ngModel: "?ngModel"
    },
    bindings: {
        options: '<',
        select: '&',
        form: '=',
        name: '@',
        placeholder: '<',
        required: '<',
        requiredError: '@?',
        autofocus: '<',
        disabled: '<'
    },
    controller: ['$scope', function ($scope) {
        var $ctrl = this;
        
        $ctrl.$onInit = function() {
            if ($ctrl.required)
                $ctrl.ngModel.$setValidity('required', false);
            $ctrl.ngModel.$render = function() {
                $ctrl.value = $ctrl.ngModel.$viewValue;
            };
        };

        $ctrl.validate = function () {
            $ctrl.form.$setSubmitted();
            return $ctrl.form.$valid;
        };

        var select = $ctrl.select;
        $ctrl.select = function(option) {
            select(option);
            $ctrl.value = option;
            if ($ctrl.required)
                $ctrl.ngModel.$setValidity('required', false);
            $ctrl.ngModel.$setViewValue($ctrl.value);
        };        
    }]
});
angular.module('storefrontApp')

.component('vcLabeledTextArea', {
    templateUrl: "themes/assets/labeled-textarea.tpl.html",
    bindings: {
        value: '=',
        form: '=',
        name: '@',
        label: '@',
        required: '<',
        requiredError: '@?',
        pattern: '<?',
        autofocus: '<'
    },
    controller: [function () {
        var $ctrl = this;

        $ctrl.validate = function () {
            $ctrl.form.$setSubmitted();
            return $ctrl.form.$valid;
        };

    }]
});
var storefrontApp = angular.module('storefrontApp');

storefrontApp.component('vcLineItems', {
    templateUrl: "themes/assets/js/common-components/lineItems.tpl.liquid",
    bindings: {
        items: '='
    }
});

var storefrontApp = angular.module('storefrontApp');
<<<<<<< HEAD
=======
storefrontApp.component('vcMember', {
    templateUrl: "themes/assets/member.tpl.html",
    bindings: {
        member: '=',
        memberComponent: '='
    },
    controller: ['$scope', function ($scope) {
        var $ctrl = this;

        this.$onInit = function () {
            $ctrl.memberComponent = this;
        };

        this.$onDestroy = function () {
            $ctrl.memberComponent = null;
        };

        $ctrl.setForm = function (frm) { $ctrl.form = frm; };


        $ctrl.validate = function () {
            if ($ctrl.form) {
                $ctrl.form.$setSubmitted();
                return $ctrl.form.$valid;
            }
            return true;
        };
    }]
});

var storefrontApp = angular.module('storefrontApp');
storefrontApp.component('vcMemberDetail', {
    templateUrl: "themes/assets/memberDetail.tpl.html",
    bindings: {
        member: '=',
        memberComponent: '=',
        fieldsConfig: '<'
    },
    controller: ['$scope', 'storefront.accountApi', function ($scope, accountApi) {
        var $ctrl = this;

        $ctrl.config = [
            {
                field: 'CompanyName',
                disabled: false,
                visible: true,
                required: true
            },
            {
                field: 'Email',
                disabled: false,
                visible: true,
                required: true
            },
            {
                field: 'UserName',
                disabled: false,
                visible: true
            },
            {
                field: 'Password',
                disabled: false,
                visible: true
            },
            {
                field: 'Roles',
                disabled: false,
                visible: false
            }
        ];

        if ($ctrl.fieldsConfig)
            angular.extend($ctrl.config, $ctrl.fieldsConfig);

        $ctrl.rolesComponent = null;

        this.$onInit = function () {
            $ctrl.memberComponent = this;
        };

        this.$onDestroy = function () {
            $ctrl.memberComponent = null;
        };

        $ctrl.setForm = function (frm) {
            $ctrl.form = frm;
        };

        $ctrl.validate = function () {
            if ($ctrl.form) {
                $ctrl.form.$setSubmitted();
                _.each(components, function (c) { return c.validate() }); // validate all
                return _.all(components, function (c) { return c.validate() }) && $ctrl.form.$valid;
            }

            return true;
        };

        var components = [];
        $ctrl.addComponent = function (component) {
            components.push(component);
        };
        $ctrl.removeComponent = function (component) {
            components = _.without(components, component);
        };

        $ctrl.showField = function (field) {
            return getFieldConfig(field).visible == true;
        }

        $ctrl.disableField = function (field) {
            return getFieldConfig(field).disabled == true;
        }

        $ctrl.requiredField = function (field) {
            return getFieldConfig(field).required == true;
        }

        function getFieldConfig(field) {
            var configItem = _.first(_.filter($ctrl.config, function (configItem) { return configItem.field === field; }));
            return configItem;
        }

        $ctrl.availCountries = accountApi.getCountries();

        $ctrl.getCountryRegions = function (country) {
            return accountApi.getCountryRegions(country).$promise;
        };
    }]
});

storefrontApp.directive('confirmPasswordValidation', function () {
    return {
        require: 'ngModel',
        link: function (scope, elem, attr, ngModel) {
            ngModel.$parsers.unshift(function (value, scope) {
                var isValid = true;
                var password = ngModel.$$parentForm.Password.$viewValue;

                if (password) {
                    isValid = password === value;
                }

                ngModel.$setValidity('confirmPasswordValidation', isValid);
                return value;
            });
        }
    };
});

var storefrontApp = angular.module('storefrontApp');
>>>>>>> d549d686

storefrontApp.component('vcPaymentMethods', {
    templateUrl: "themes/assets/js/common-components/paymentMethods.tpl.html",
    require: {
        checkoutStep: '?^vcCheckoutWizardStep'
    },
    bindings: {
        getAvailPaymentMethods: '&',
        onSelectMethod: '&',
        paymentMethod: '=',
        validationContainer: '='
    },
    controller: ['$scope', function ($scope) {
        var ctrl = this;

        this.$onInit = function () {
            ctrl.getAvailPaymentMethods().then(function (methods) {
                ctrl.availPaymentMethods = _.sortBy(methods, function (x) { return x.priority; });
                if (ctrl.paymentMethod) {
                    ctrl.paymentMethod = _.findWhere(ctrl.availPaymentMethods, { code: ctrl.paymentMethod.code });
                }
                if (!ctrl.paymentMethod && ctrl.availPaymentMethods.length > 0) {
                    ctrl.selectMethod(ctrl.availPaymentMethods[0]);
                }
            })
            if (ctrl.validationContainer)
                ctrl.validationContainer.addComponent(this);
            if (ctrl.checkoutStep)
                ctrl.checkoutStep.addComponent(this);
        };

        this.$onDestroy = function () {
            if (ctrl.validationContainer)
                ctrl.validationContainer.removeComponent(this);
            if (ctrl.checkoutStep)
                ctrl.checkoutStep.removeComponent(this);
        };

        ctrl.validate = function () {
            return ctrl.paymentMethod;
        }

        ctrl.selectMethod = function (method) {
            ctrl.paymentMethod = method;
            ctrl.onSelectMethod({ paymentMethod: method });
        };
    }]
});

var storefrontApp = angular.module('storefrontApp');

storefrontApp.component('vcTotals', {
    templateUrl: "themes/assets/js/common-components/totals.tpl.liquid",
	bindings: {
		order: '<'
	}
});

//Call this to register our module to main application
var moduleName = "storefront.account";

if (storefrontAppDependencies !== undefined) {
    storefrontAppDependencies.push(moduleName);
}
angular.module(moduleName, ['ngResource', 'ngComponentRouter', 'credit-cards', 'pascalprecht.translate', 'ngSanitize', 'storefrontApp'])

.config(['$translateProvider', function ($translateProvider) {
    $translateProvider.useSanitizeValueStrategy('sanitizeParameters');
    $translateProvider.useUrlLoader(BASE_URL + 'themes/localization.json');
    $translateProvider.preferredLanguage('en');
}])

.run(['$templateCache', function ($templateCache) {
    // cache application level templates
    $templateCache.put('pagerTemplate.html', '<uib-pagination boundary-links="true" max-size="$ctrl.pageSettings.numPages" items-per-page="$ctrl.pageSettings.itemsPerPageCount" total-items="$ctrl.pageSettings.totalItems" ng-model="$ctrl.pageSettings.currentPage" ng-change="$ctrl.pageSettings.pageChanged()" class="pagination-sm" previous-text="&lsaquo;" next-text="&rsaquo;" first-text="&laquo;" last-text="&raquo;"></uib-pagination>');
}])

.value('$routerRootComponent', 'vcAccountManager')

.component('vcAccountManager', {
    templateUrl: "account-manager.tpl",
    bindings: {
        baseUrl: '<',
        customer: '<'
    },
    $routeConfig: [
         { path: '/orders/...', name: 'Orders', component: 'vcAccountOrders'},
         { path: '/subscriptions/...', name: 'Subscriptions', component: 'vcAccountSubscriptions' },
         { path: '/quotes', name: 'Quotes', component: 'vcAccountQuotes' },
         { path: '/profile', name: 'Profile', component: 'vcAccountProfileUpdate', useAsDefault: true },
         { path: '/addresses', name: 'Addresses', component: 'vcAccountAddresses' },
         { path: '/changePassword', name: 'PasswordChange', component: 'vcAccountPasswordChange' },
         { path: '/companyInfo', name: 'CompanyInfo', component: 'vcAccountCompanyInfo' },
         { path: '/wholesalers/...', name: 'Wholesalers', component: 'vcAccountWholesalers' },
         { path: '/wishlist', name: 'WishList', component: 'vcAccountLists' }
    ],
    controller: ['storefront.accountApi', 'storefrontApp.mainContext', 'loadingIndicatorService', function (accountApi, mainContext, loader) {
        var $ctrl = this;
        $ctrl.loader = loader;

        $ctrl.getQuotes = function (pageNumber, pageSize, sortInfos, callback) {
            loader.wrapLoading(function () {
                return accountApi.getQuotes({ pageNumber: pageNumber, pageSize: pageSize, sortInfos: sortInfos }, callback).$promise;
            });
        };

        $ctrl.updateProfile = function (updateRequest) {
            loader.wrapLoading(function () {
                return accountApi.updateAccount(updateRequest, mainContext.getCustomer).$promise;
            });
        };

        $ctrl.updateAddresses = function (data) {
            return loader.wrapLoading(function () {
                return accountApi.updateAddresses(data, mainContext.getCustomer).$promise;
            });
        };

        $ctrl.availCountries = accountApi.getCountries();

        $ctrl.getCountryRegions = function (country) {
            return accountApi.getCountryRegions(country).$promise;
        };

        $ctrl.changePassword = function (changePasswordData) {
            return loader.wrapLoading(function () {
                return accountApi.changePassword(changePasswordData).$promise;
            });
        };
    }]
})

.service('confirmService', ['$q', function ($q) {
    this.confirm = function (message) {
        return $q.when(window.confirm(message || 'Is it OK?'));
    };
}])

.factory('loadingIndicatorService', function () {
    var retVal = {
        isLoading: false,
        wrapLoading: function (func) {
            retVal.isLoading = true;
            return func().then(function (result) {
                retVal.isLoading = false;
                return result;
            },
            function () { retVal.isLoading = false; });
        }
    };

    return retVal;
});

angular.module('storefront.account')
.component('vcAccountAddresses', {
    templateUrl: "themes/assets/js/account/account-addresses.tpl.liquid",
    require: {
        accountManager: '^vcAccountManager'
    },
    controller: ['storefrontApp.mainContext', 'confirmService', '$translate', '$scope', 'loadingIndicatorService', function (mainContext, confirmService, $translate, $scope, loader) {
        var $ctrl = this;
        $ctrl.loader = loader;

        $scope.$watch(
          function () { return mainContext.customer.addresses; },
          function () {
              $ctrl.addresses = mainContext.customer.addresses;
          }
        );

        $ctrl.addNewAddress = function () {
            if (_.last(components).validate()) {
                $ctrl.addresses.push($ctrl.newAddress);
                $ctrl.newAddress = null;
                $ctrl.accountManager.updateAddresses($ctrl.addresses);
            }
        };

        $ctrl.submit = function () {
            if (components[$ctrl.editIdx].validate()) {
                angular.copy($ctrl.editItem, $ctrl.addresses[$ctrl.editIdx]);
                $ctrl.accountManager.updateAddresses($ctrl.addresses).then($ctrl.cancel);
            }
        };

        $ctrl.cancel = function () {
            $ctrl.editIdx = -1;
            $ctrl.editItem = null;
        };

        $ctrl.edit = function ($index) {
            $ctrl.editIdx = $index;
            $ctrl.editItem = angular.copy($ctrl.addresses[$ctrl.editIdx]);
        };

        $ctrl.delete = function ($index) {
            var showDialog = function (text) {
                confirmService.confirm(text).then(function (confirmed) {
                    if (confirmed) {
                        $ctrl.addresses.splice($index, 1);
                        $ctrl.accountManager.updateAddresses($ctrl.addresses);
                    }
                });
            };

            $translate('customer.addresses.delete_confirm').then(showDialog, showDialog);
        };

        var components = [];
        $ctrl.addComponent = function (component) {
            components.push(component);
        };
        $ctrl.removeComponent = function (component) {
            components = _.without(components, component);
        };
    }]
});

angular.module('storefront.account')
    .component('vcAccountLists', {
        templateUrl: "themes/assets/js/account/account-lists.tpl.liquid",
        $routeConfig: [
            { path: '/', name: 'WishList', component: 'vcAccountLists', useAsDefault: true }
        ],
        controller: ['listService', '$rootScope', 'cartService', '$translate', 'loadingIndicatorService', '$timeout', function (listService, $rootScope, cartService, $translate, loader, $timeout) {
            var $ctrl = this;
            $ctrl.loader = loader;
            $ctrl.selectedList = {};

            $ctrl.initialize = function (lists) {
                if (lists && lists.length > 0) {
                    $ctrl.lists = lists;
                    $ctrl.selectList(lists[0]);
                    angular.forEach($ctrl.lists, function (list) {
                        var titleKey = 'wishlist.general.' + list.name + '_list_title';
                        var descriptionKey = 'wishlist.general.' + list.name + '_list_description';
                        $translate([titleKey, descriptionKey]).then(function (translations) {
                            list.title = translations[titleKey];
                            list.description = translations[descriptionKey];
                        }, function (translationIds) {
                            list.title = translationIds[titleKey];
                            list.description = translationIds[descriptionKey];
                        });
                    });
                }
            };


            $ctrl.selectList = function (list) {
                $ctrl.selectedList = list;
                loader.wrapLoading(function () {
                    return listService.getWishlist(list.name).then(function (response) {
                        $ctrl.selectedList.items = response.data.items;                     
                    });
                });
            };

            $ctrl.removeLineItem = function (lineItem, list) {  
                loader.wrapLoading(function () {
                    return listService.removeLineItem(lineItem.id, list.name).then(function (response) {
                        $ctrl.selectList(list);
                    });
                });
            };

            $ctrl.addToCart = function (lineItem) {
                loader.wrapLoading(function () {
                    return cartService.addLineItem(lineItem.productId, 1).then(function (response) {
                        $ctrl.productAdded = true;
                        $timeout(function () {
                            $ctrl.productAdded = false;
                        }, 2000);
                    });
                });
            }
        }]
    });

angular.module('storefront.account')
.component('vcAccountOrders', {
    templateUrl: "themes/assets/js/account/account-orders.tpl.liquid",
    $routeConfig: [
     { path: '/', name: 'OrderList', component: 'vcAccountOrdersList', useAsDefault: true },
     { path: '/:number', name: 'OrderDetail', component: 'vcAccountOrderDetail' }
    ],
    controller: ['orderHelper', function (orderHelper) {
        var $ctrl = this;
        $ctrl.orderHelper = orderHelper;
    }]
})

.component('vcAccountOrdersList', {
    templateUrl: "account-orders-list.tpl",
    controller: ['storefront.orderApi', 'loadingIndicatorService', function (orderApi, loader) {
        var ctrl = this;
        ctrl.loader = loader;
        ctrl.pageSettings = { currentPage: 1, itemsPerPageCount: 5, numPages: 10 };
        ctrl.pageSettings.pageChanged = function () {
            loader.wrapLoading(function () {
                return orderApi.search({
                    pageNumber: ctrl.pageSettings.currentPage,
                    pageSize: ctrl.pageSettings.itemsPerPageCount,
                    sortInfos: ctrl.sortInfos
                }, function (data) {
                    ctrl.entries = data.results;
                    ctrl.pageSettings.totalItems = data.totalCount;
                }).$promise;
            });
        };

        this.$routerOnActivate = function (next) {
            ctrl.pageSettings.currentPage = next.params.pageNumber || ctrl.pageSettings.currentPage;
            ctrl.pageSettings.pageChanged();
        };
    }]
})

.component('vcAccountOrderDetail', {
    templateUrl: "account-order-detail.tpl",
    require: {
        accountManager: '^vcAccountManager'
    },
    controller: ['storefront.orderApi', '$rootScope', '$window', 'loadingIndicatorService', 'confirmService', 'orderHelper', function (orderApi, $rootScope, $window, loader, confirmService, orderHelper) {
        var $ctrl = this;
        $ctrl.loader = loader;
        $ctrl.hasPhysicalProducts = true;

        function refresh() {
            loader.wrapLoading(function () {
                $ctrl.order = orderApi.get({ number: $ctrl.orderNumber }, function (result) {
                    $ctrl.isShowPayment = false;
                    var lastPayment = _.last(_.sortBy($ctrl.order.inPayments, 'createdDate'));
                    $ctrl.billingAddress = (lastPayment && lastPayment.billingAddress) ||
                            _.findWhere($ctrl.order.addresses, { type: 'billing' }) ||
                            _.first($ctrl.order.addresses);
                    $ctrl.amountToPay = orderHelper.getNewPayment($ctrl.order).sum.amount;

                    if ($ctrl.amountToPay > 0) {
                        $ctrl.billingAddressEqualsShipping = true;
                        loadPromise = orderApi.getNewPaymentData({ number: $ctrl.orderNumber }, function (result) {
                            //$ctrl.order = result.order;
                            configurePayment(result.paymentMethods, result.payment);
                        }).$promise;
                    }
                });
                return $ctrl.order.$promise;
            });
        }

        this.$routerOnActivate = function (next) {
            $ctrl.pageNumber = next.params.pageNumber || 1;
            $ctrl.orderNumber = next.params.number;

            refresh();
        };

        $ctrl.getInvoicePdf = function () {
            var url = $window.BASE_URL + 'storefrontapi/orders/' + $ctrl.orderNumber + '/invoice';
            $window.open(url, '_blank');
        }

        $ctrl.showPayment = function () {
            loadPromise.then(function (result) {
                $ctrl.isShowPayment = true;
            });
        };

        var loadPromise;
        $ctrl.getAvailPaymentMethods = function () {
            return loadPromise.then(function (result) {
                var preselectedMaymentMethod;
                if ($ctrl.payment.gatewayCode) {
                    preselectedMaymentMethod = _.findWhere(result.paymentMethods, { code: $ctrl.payment.gatewayCode });
                }

                return preselectedMaymentMethod ? [preselectedMaymentMethod] : result.paymentMethods;
            });
        };

        $ctrl.selectPaymentMethod = function (paymentMethod) {
            angular.extend($ctrl.payment, paymentMethod);
            $ctrl.payment.gatewayCode = paymentMethod.code;
            // $ctrl.payment.sum = angular.copy($ctrl.order.total);
            // $ctrl.payment.sum.amount += paymentMethod.totalWithTax.amount;

            $ctrl.validate();
        };

        $ctrl.validate = function () {
            $ctrl.isValid = $ctrl.payment &&
                $ctrl.payment.gatewayCode &&
                $ctrl.payment.sum && $ctrl.payment.sum.amount > 0 &&
                _.every(components, function (x) {
                    return typeof x.validate !== "function" || x.validate();
                });

            return $ctrl.isValid;
        };

        $ctrl.submit = function () {
            if ($ctrl.validate()) {
                loader.wrapLoading(function () {
                    $ctrl.payment.bankCardInfo = $ctrl.paymentMethod.card;
                    return orderApi.addOrUpdatePayment({ number: $ctrl.orderNumber }, $ctrl.payment, function (payment) {
                        orderApi.processPayment({ number: $ctrl.orderNumber, paymentNumber: payment.number }, $ctrl.paymentMethod.card, function (result) {
                            var orderProcessingResult = result.orderProcessingResult;
                            var paymentMethod = result.paymentMethod;

                            if (!orderProcessingResult.isSuccess) {
                                $rootScope.$broadcast('storefrontError', {
                                    type: 'error',
                                    title: ['Error in new payment processing: ', orderProcessingResult.error, 'New Payment status: ' + orderProcessingResult.newPaymentStatus].join(' '),
                                    message: orderProcessingResult.error,
                                });
                                return;
                            }

                            if (paymentMethod.paymentMethodType && paymentMethod.paymentMethodType.toLowerCase() === 'preparedform' && orderProcessingResult.htmlForm) {
                                outerRedirect($ctrl.accountManager.baseUrl + 'cart/checkout/paymentform?orderNumber=' + $ctrl.orderNumber);
                            } else if (paymentMethod.paymentMethodType && paymentMethod.paymentMethodType.toLowerCase() === 'redirection' && orderProcessingResult.redirectUrl) {
                                outerRedirect(orderProcessingResult.redirectUrl);
                            } else {
                                if ($ctrl.accountManager.customer.isRegisteredUser) {
                                    refresh();
                                } else {
                                    outerRedirect($ctrl.accountManager.baseUrl + 'cart/thanks/' + $ctrl.orderNumber);
                                }
                            }
                        })
                    }).$promise;
                });
            }
        };

        $ctrl.cancel = function () {
            confirmService.confirm('Cancel this payment?').then(function (confirmed) {
                if (confirmed) {
                    loader.wrapLoading(function () {
                        return orderApi.cancelPayment({ number: $ctrl.orderNumber, paymentNumber: $ctrl.payment.number }, null, refresh).$promise;
                    });
                }
            });
        };

        var components = [];
        $ctrl.addComponent = function (component) {
            components.push(component);
        };
        $ctrl.removeComponent = function (component) {
            components = _.without(components, component);
        };

        function configurePayment(paymentMethods, newPaymentTemplate) {
            $ctrl.payment = orderHelper.getNewPayment($ctrl.order, paymentMethods, newPaymentTemplate);
            $ctrl.payment.purpose = $ctrl.payment.purpose || 'Repeated payment';
            $ctrl.amountToPay = $ctrl.payment.sum.amount;

            $ctrl.canCancelPayment = $ctrl.payment.id !== newPaymentTemplate.id;
            if ($ctrl.canCancelPayment) {
                $ctrl.selectPaymentMethod(_.findWhere(paymentMethods, { code: $ctrl.payment.gatewayCode }));
            }

            if (!_.some($ctrl.order.shipments)) {
                $ctrl.hasPhysicalProducts = false;
                $ctrl.billingAddressEqualsShipping = false;
            }
        }

        function outerRedirect(absUrl) {
            $window.location.href = absUrl;
        };
    }]
})

.factory('orderHelper', function () {
    var retVal = {
        getNewPayment: function (order, paymentMethods, newPaymentTemplate) {
            var retVal;
            var paidPayments = _.filter(order.inPayments, function (x) {
                return x.status === 'Paid';
            });
            var paidAmount = _.reduce(paidPayments, function (memo, num) { return memo + num.sum.amount; }, 0);
            var amountToPay = order.total.amount - paidAmount;

            var pendingPayments = _.filter(order.inPayments, function (x) {
                return !x.isCancelled &&
                        (x.status === 'New' || x.status === 'Pending') &&
                        x.sum.amount > 0; // && x.sum.amount === amountToPay;
            });
            var pendingPayment = _.last(_.sortBy(pendingPayments, 'createdDate'));
            if (pendingPayment && (!paymentMethods || _.findWhere(paymentMethods, { code: pendingPayment.gatewayCode }))) {
                retVal = pendingPayment;
            } else {
                newPaymentTemplate = newPaymentTemplate || { sum: {} };
                newPaymentTemplate.sum.amount = amountToPay;
                retVal = newPaymentTemplate;
            }

            return retVal;
        }
    };

    return retVal;
})

.filter('orderToSummarizedStatusLabel', ['orderHelper', function (orderHelper) {
    return function (order) {
        var retVal = order.status || 'New';

        var found = _.findWhere(orderHelper.statusLabels, { status: retVal.toLowerCase() });
        if (found) {
            retVal = found.label;
        }

        return retVal;
    };
}])
;

angular.module('storefront.account')
.component('vcAccountPasswordChange', {
    templateUrl: "themes/assets/js/account/account-password-change.tpl.liquid",
    require: {
        accountManager: '^vcAccountManager'
    },
    controller: ['loadingIndicatorService', function (loader) {
        var ctrl = this;
        ctrl.loader = loader;
        ctrl.passwordChangeData = {};

        ctrl.submit = function () {
            // validation
            ctrl.errors = null;
            ctrl.error = {};
            var hasError = false;
            var errorMsg;

            errorMsg = ctrl.passwordChangeData.oldPassword === ctrl.passwordChangeData.newPassword;
            ctrl.error.newPassword = errorMsg
            hasError = hasError || errorMsg;

            if (!hasError) {
                errorMsg = ctrl.passwordChangeData.newPassword !== ctrl.passwordChangeData.newPassword2;
                ctrl.error.newPassword2 = errorMsg;
                hasError = hasError || errorMsg;
            }

            if (!hasError) {
                ctrl.accountManager.changePassword(ctrl.passwordChangeData).then(function (result) {
                    angular.extend(ctrl, result);
                    ctrl.passwordChangeData = {};
                    ctrl.form.$setPristine();
                });
            }
        };

        ctrl.setForm = function (frm) { ctrl.form = frm; };
    }]
});

angular.module('storefront.account')
.component('vcAccountProfileUpdate', {
    templateUrl: "themes/assets/js/account/account-profile-update.tpl.liquid",
    bindings: {
        $router: '<'
    },
    require: {
        accountManager: '^vcAccountManager'
    },
    controller: ['storefrontApp.mainContext', '$scope', 'loadingIndicatorService', function (mainContext, $scope, loader) {
        var $ctrl = this;
        $ctrl.loader = loader;
        
        $scope.$watch(
            function () { return mainContext.customer; },
            function (customer) {
                $ctrl.customer = customer;
                if (customer) {
                    if (customer.isContract) {
                        $ctrl.$router.navigate(['Orders']);
                    }
                    $ctrl.changeData =
                    {
                        firstName: customer.firstName,
                        lastName: customer.lastName,
                        email: customer.email
                    };
                }
            });

        $ctrl.submit = function () {
            // no validation
            $ctrl.accountManager.updateProfile($ctrl.changeData);
        };
    }]
});

angular.module('storefront.account')
.component('vcAccountQuotes', {
    templateUrl: "themes/assets/js/account/account-quotes.tpl.liquid",
    require: {
        accountManager: '^vcAccountManager'
    },
    controller: [function () {
        var ctrl = this;
        ctrl.pageSettings = { currentPage: 1, itemsPerPageCount: 5, numPages: 10 };
        ctrl.pageSettings.pageChanged = function () {
            ctrl.accountManager.getQuotes(ctrl.pageSettings.currentPage, ctrl.pageSettings.itemsPerPageCount, ctrl.sortInfos, function (data) {
                ctrl.entries = data.results;
                ctrl.pageSettings.totalItems = data.totalCount;
            });
        };
        
        this.$routerOnActivate = function (next) {
            ctrl.pageSettings.currentPage = next.params.pageNumber || ctrl.pageSettings.currentPage;
            ctrl.pageSettings.pageChanged();
        };
    }]
});

angular.module('storefront.account')
.component('vcAccountSubscriptions', {
    templateUrl: "themes/assets/js/account/account-subscriptions.tpl.liquid",
    $routeConfig: [
     { path: '/', name: 'SubscriptionList', component: 'vcAccountSubscriptionsList', useAsDefault: true },
     { path: '/:number', name: 'SubscriptionDetail', component: 'vcAccountSubscriptionDetail' }
    ]
})

.component('vcAccountSubscriptionsList', {
    templateUrl: "account-subscriptions-list.tpl",
    controller: ['storefront.subscriptionApi', 'confirmService', 'loadingIndicatorService', '$translate', function (subscriptionApi, confirmService, loader, $translate) {
        var $ctrl = this;
        $ctrl.loader = loader;
        $ctrl.pageSettings = { currentPage: 1, itemsPerPageCount: 5, numPages: 10 };
        $ctrl.pageSettings.pageChanged = function () {
            loader.wrapLoading(function () {
                return subscriptionApi.search({
                    pageNumber: $ctrl.pageSettings.currentPage,
                    pageSize: $ctrl.pageSettings.itemsPerPageCount,
                    sortInfos: $ctrl.sortInfos
                }, function (data) {
                    $ctrl.entries = data.results;
                    $ctrl.pageSettings.totalItems = data.totalCount;
                }).$promise;
            });
        };

        this.$routerOnActivate = function (next) {
            $ctrl.pageSettings.currentPage = next.params.pageNumber || $ctrl.pageSettings.currentPage;
            $ctrl.pageSettings.pageChanged();
        };
    }]
})

.component('vcAccountSubscriptionDetail', {
    templateUrl: "account-subscription-detail.tpl",
    controller: ['storefront.subscriptionApi', 'confirmService', 'loadingIndicatorService', '$translate', function (subscriptionApi, confirmService, loader, $translate) {
        var $ctrl = this;
        $ctrl.loader = loader;

        function refresh() {
            loader.wrapLoading(function () {
                return subscriptionApi.get({ number: $ctrl.entryNumber }, function (result) {
                    $ctrl.subscription = angular.copy(result);
                }).$promise;
            });
        }

        this.$routerOnActivate = function (next) {
            $ctrl.pageNumber = next.params.pageNumber || 1;
            $ctrl.entryNumber = next.params.number;

            refresh();
        };

        $ctrl.cancel = function () {
            //var showDialog = function (text) {
            //    confirmService.confirm(text).then(function (confirmed) {
            //        if (confirmed) {
            loader.wrapLoading(function () {
                return subscriptionApi.cancel({ number: $ctrl.entryNumber }, { number: $ctrl.entryNumber, cancelReason: $ctrl.cancelReason }, function (result) {
                    $ctrl.subscription = angular.copy(result);
                    $ctrl.isCancelFormVisible = false;
                }).$promise;
            });
            //        }
            //    });
            //};
            //$translate('customer.subscription.cancel_confirmation').then(showDialog, showDialog);
        };
    }]
})

.filter('toIntervalKey', function () {
    return function (data, data_intervalCount) {
        var retVal = 'customer.subscriptions.intervals.' + data.interval.toLowerCase() + '_' + (data_intervalCount === 1 ? 1 : 'plural');
        //var everyKey = 'customer.subscriptions.intervals.every';

        //$translate([intervalKey, everyKey]).then(function (translations) {
        //var intervalVal = translations[intervalKey];
        //  var everyVal = translations[everyKey];

        //if (data_intervalCount === 1) {
        //    retVal = intervalKey;
        //} else {
        //    retVal = data_intervalCount + intervalVal;
        //}
        //});

        return retVal;
    };
})
;
angular.module('storefront.account')
.component('vcAccountWholesalers', {
    templateUrl: "themes/assets/account-wholesalers.tpl.liquid",
    $routeConfig: [
        { path: '/', name: 'WholesalersList', component: 'vcAccountWholesalersList', useAsDefault: true }
    ],
    controller: ['storefront.wholesalersApi', function (accountApi) {
        var $ctrl = this;
    }]
})

.component('vcAccountWholesalersList', {
    templateUrl: "account-wholesalers.tpl",
    bindings: { $router: '<' },
    controller: ['storefrontApp.mainContext', '$scope', 'storefront.wholesalersApi', 'loadingIndicatorService', 'confirmService', '$location', '$translate', function (mainContext, $scope, wholesalersApi, loader, confirmService, $location, $translate) {
        var $ctrl = this;        
        $ctrl.loader = loader;
        $ctrl.pageSettings = { currentPage: 1, itemsPerPageCount: 5, numPages: 10 };
        $ctrl.pageSettings.pageChanged = function () {
            loader.wrapLoading(function () {
                return wholesalersApi.getWholesalersList(function (data) {
                    $ctrl.entries = data;
                    $ctrl.pageSettings.totalItems = data.length;                      
                }).$promise;
            });
        };

        this.$routerOnActivate = function (next) {
            $ctrl.pageSettings.currentPage = next.params.pageNumber || $ctrl.pageSettings.currentPage;
        };

        $scope.$watch(
            function () { return mainContext.customer; },
            function (customer) {                 
                    $ctrl.pageSettings.pageChanged();                    
            }
        );
                    

        $ctrl.sendAgreement = function (wholesaler) {
            loader.wrapLoading(function () {
                return wholesalersApi.sentDeliveryAgreementRequest(wholesaler.agreementRequest, function (data) {
                    $ctrl.pageSettings.pageChanged();
                }).$promise;
            });
        };

        $ctrl.confirmAgreement = function (agreement) {
            loader.wrapLoading(function () {
                return wholesalersApi.confirmDeliveryAgreementRequest({ id: agreement.id }, {}, function (data) {
                    $ctrl.pageSettings.pageChanged();
                }).$promise;
            });
        };

        $ctrl.selectWholesaler = function (wholesaler) {
            loader.wrapLoading(function () {
                return wholesalersApi.selectWholesaler({ id: wholesaler.id }, {}, function (data) {
                    $ctrl.pageSettings.pageChanged();
                }).$promise;
            });
        };
            
        $ctrl.validate = function () {
            $ctrl.inviteForm.$setSubmitted();
            return $ctrl.inviteForm.valid;
        };

    }]
});

angular.module('storefront.account')
    .factory('storefront.accountApi', ['$resource', function ($resource) {
        return $resource('storefrontapi/account', null, {
            updateAccount: { url: 'storefrontapi/account', method: 'POST' },
            changePassword: { url: 'storefrontapi/account/password', method: 'POST' },
            getQuotes: { url: 'storefrontapi/account/quotes' },
            updateAddresses: { url: 'storefrontapi/account/addresses', method: 'POST' },
            getCountries: { url: 'storefrontapi/countries', isArray: true },
            getCountryRegions: { url: 'storefrontapi/countries/:code3/regions', isArray: true }
        });
    }])
    .factory('storefront.orderApi', ['$resource', function ($resource) {
        return $resource('storefrontapi/orders/:number', null, {
            search: { url: 'storefrontapi/orders/search', method: 'POST' },
            getNewPaymentData: { url: 'storefrontapi/orders/:number/newpaymentdata' },
            addOrUpdatePayment: { url: 'storefrontapi/orders/:number/payments', method: 'POST' },
            processPayment: { url: 'storefrontapi/orders/:number/payments/:paymentNumber/process', method: 'POST' },
            cancelPayment: { url: 'storefrontapi/orders/:number/payments/:paymentNumber/cancel', method: 'POST' }
        });
    }])
    .factory('storefront.subscriptionApi', ['$resource', function ($resource) {
        return $resource('storefrontapi/subscriptions/:number', null, {
            search: { url: 'storefrontapi/subscriptions/search', method: 'POST' },
            cancel: { url: 'storefrontapi/subscriptions/:number/cancel', method: 'POST' }
        });
    }]);

<<<<<<< HEAD
angular.module('storefront.account')
.factory('storefront.wholesalersApi', ['$resource', function ($resource) {
    return $resource('storefrontapi/wholesalers', {}, {
        getWholesalersList: { url: 'storefrontapi/wholesalers', isArray: true },
        sentDeliveryAgreementRequest: { url: 'storefrontapi/wholesalers/agreement/send', method: 'POST' },
        selectWholesaler: { url: 'storefrontapi/wholesalers/:id/select' },
        confirmDeliveryAgreementRequest: { url: 'wholesalers/agreements/:id/confirm'}
    });
}]);
=======
        invite: { url: apiBaseUrl + 'api/b2b/invite', method: 'POST' },

        getUser: { url: apiBaseUrl + 'api/b2b/users/:userName' },
        updateUser: { url: apiBaseUrl + 'api/b2b/users', method: 'PUT' },
        getRoles: { url: apiBaseUrl + 'api/b2b/roles', isArray: true }
    });
}])
.factory('storefront.corporateRegisterApi', ['$resource', 'apiBaseUrl', function ($resource, apiBaseUrl) {
    return $resource(apiBaseUrl + 'api/b2b/register', {}, {
        register: { url: 'account/register', method: 'POST' },
        registerMember: { url: apiBaseUrl + 'api/b2b/registerMember', method: 'POST' },
        getRegisterInfoByInvite: { url: apiBaseUrl + 'api/b2b/registerMember/:invite' },
        registerByInvite: { url: apiBaseUrl + 'api/b2b/registerMember/:invite', method: 'POST' }
    });
}])
.factory('storefront.corporateApiErrorHelper', ['$rootScope', function ($rootScope) {
    return {
        clearErrors: function($scope) {
            $scope.errorMessage = null;
            $scope.errors = null;
        },
        handleErrors: function ($scope, rejection) {
            if (rejection.status == 400) {
                $scope.errorMessage = rejection.data.message;
                $scope.errors = rejection.data.modelState;
                $rootScope.closeNotification();
            }
        }
    };
}]);

//# sourceMappingURL=account-scripts.js.map
>>>>>>> d549d686
<|MERGE_RESOLUTION|>--- conflicted
+++ resolved
@@ -1131,39 +1131,6 @@
     bindings: {
         items: '='
     }
-});
-
-var storefrontApp = angular.module('storefrontApp');
-<<<<<<< HEAD
-=======
-storefrontApp.component('vcMember', {
-    templateUrl: "themes/assets/member.tpl.html",
-    bindings: {
-        member: '=',
-        memberComponent: '='
-    },
-    controller: ['$scope', function ($scope) {
-        var $ctrl = this;
-
-        this.$onInit = function () {
-            $ctrl.memberComponent = this;
-        };
-
-        this.$onDestroy = function () {
-            $ctrl.memberComponent = null;
-        };
-
-        $ctrl.setForm = function (frm) { $ctrl.form = frm; };
-
-
-        $ctrl.validate = function () {
-            if ($ctrl.form) {
-                $ctrl.form.$setSubmitted();
-                return $ctrl.form.$valid;
-            }
-            return true;
-        };
-    }]
 });
 
 var storefrontApp = angular.module('storefrontApp');
@@ -1287,7 +1254,6 @@
 });
 
 var storefrontApp = angular.module('storefrontApp');
->>>>>>> d549d686
 
 storefrontApp.component('vcPaymentMethods', {
     templateUrl: "themes/assets/js/common-components/paymentMethods.tpl.html",
@@ -2101,7 +2067,6 @@
         });
     }]);
 
-<<<<<<< HEAD
 angular.module('storefront.account')
 .factory('storefront.wholesalersApi', ['$resource', function ($resource) {
     return $resource('storefrontapi/wholesalers', {}, {
@@ -2110,38 +2075,4 @@
         selectWholesaler: { url: 'storefrontapi/wholesalers/:id/select' },
         confirmDeliveryAgreementRequest: { url: 'wholesalers/agreements/:id/confirm'}
     });
-}]);
-=======
-        invite: { url: apiBaseUrl + 'api/b2b/invite', method: 'POST' },
-
-        getUser: { url: apiBaseUrl + 'api/b2b/users/:userName' },
-        updateUser: { url: apiBaseUrl + 'api/b2b/users', method: 'PUT' },
-        getRoles: { url: apiBaseUrl + 'api/b2b/roles', isArray: true }
-    });
-}])
-.factory('storefront.corporateRegisterApi', ['$resource', 'apiBaseUrl', function ($resource, apiBaseUrl) {
-    return $resource(apiBaseUrl + 'api/b2b/register', {}, {
-        register: { url: 'account/register', method: 'POST' },
-        registerMember: { url: apiBaseUrl + 'api/b2b/registerMember', method: 'POST' },
-        getRegisterInfoByInvite: { url: apiBaseUrl + 'api/b2b/registerMember/:invite' },
-        registerByInvite: { url: apiBaseUrl + 'api/b2b/registerMember/:invite', method: 'POST' }
-    });
-}])
-.factory('storefront.corporateApiErrorHelper', ['$rootScope', function ($rootScope) {
-    return {
-        clearErrors: function($scope) {
-            $scope.errorMessage = null;
-            $scope.errors = null;
-        },
-        handleErrors: function ($scope, rejection) {
-            if (rejection.status == 400) {
-                $scope.errorMessage = rejection.data.message;
-                $scope.errors = rejection.data.modelState;
-                $rootScope.closeNotification();
-            }
-        }
-    };
-}]);
-
-//# sourceMappingURL=account-scripts.js.map
->>>>>>> d549d686
+}]);