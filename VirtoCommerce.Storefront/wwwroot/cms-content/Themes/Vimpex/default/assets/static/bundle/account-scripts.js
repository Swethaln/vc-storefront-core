/* Modernizr 2.8.2 (Custom Build) | MIT & BSD
 * Build: http://modernizr.com/download/#-fontface-csstransforms-csstransforms3d-touch-cssclasses-teststyles-testprop-testallprops-prefixes-domprefixes-cssclassprefix:supports!
 */
;window.Modernizr=function(a,b,c){function z(a){j.cssText=a}function A(a,b){return z(m.join(a+";")+(b||""))}function B(a,b){return typeof a===b}function C(a,b){return!!~(""+a).indexOf(b)}function D(a,b){for(var d in a){var e=a[d];if(!C(e,"-")&&j[e]!==c)return b=="pfx"?e:!0}return!1}function E(a,b,d){for(var e in a){var f=b[a[e]];if(f!==c)return d===!1?a[e]:B(f,"function")?f.bind(d||b):f}return!1}function F(a,b,c){var d=a.charAt(0).toUpperCase()+a.slice(1),e=(a+" "+o.join(d+" ")+d).split(" ");return B(b,"string")||B(b,"undefined")?D(e,b):(e=(a+" "+p.join(d+" ")+d).split(" "),E(e,b,c))}var d="2.8.2",e={},f=!0,g=b.documentElement,h="modernizr",i=b.createElement(h),j=i.style,k,l={}.toString,m=" -webkit- -moz- -o- -ms- ".split(" "),n="Webkit Moz O ms",o=n.split(" "),p=n.toLowerCase().split(" "),q={},r={},s={},t=[],u=t.slice,v,w=function(a,c,d,e){var f,i,j,k,l=b.createElement("div"),m=b.body,n=m||b.createElement("body");if(parseInt(d,10))while(d--)j=b.createElement("div"),j.id=e?e[d]:h+(d+1),l.appendChild(j);return f=["&#173;",'<style id="s',h,'">',a,"</style>"].join(""),l.id=h,(m?l:n).innerHTML+=f,n.appendChild(l),m||(n.style.background="",n.style.overflow="hidden",k=g.style.overflow,g.style.overflow="hidden",g.appendChild(n)),i=c(l,a),m?l.parentNode.removeChild(l):(n.parentNode.removeChild(n),g.style.overflow=k),!!i},x={}.hasOwnProperty,y;!B(x,"undefined")&&!B(x.call,"undefined")?y=function(a,b){return x.call(a,b)}:y=function(a,b){return b in a&&B(a.constructor.prototype[b],"undefined")},Function.prototype.bind||(Function.prototype.bind=function(b){var c=this;if(typeof c!="function")throw new TypeError;var d=u.call(arguments,1),e=function(){if(this instanceof e){var a=function(){};a.prototype=c.prototype;var f=new a,g=c.apply(f,d.concat(u.call(arguments)));return Object(g)===g?g:f}return c.apply(b,d.concat(u.call(arguments)))};return e}),q.touch=function(){var c;return"ontouchstart"in a||a.DocumentTouch&&b instanceof DocumentTouch?c=!0:w(["@media (",m.join("touch-enabled),("),h,")","{#modernizr{top:9px;position:absolute}}"].join(""),function(a){c=a.offsetTop===9}),c},q.csstransforms=function(){return!!F("transform")},q.csstransforms3d=function(){var a=!!F("perspective");return a&&"webkitPerspective"in g.style&&w("@media (transform-3d),(-webkit-transform-3d){#modernizr{left:9px;position:absolute;height:3px;}}",function(b,c){a=b.offsetLeft===9&&b.offsetHeight===3}),a},q.fontface=function(){var a;return w('@font-face {font-family:"font";src:url("https://")}',function(c,d){var e=b.getElementById("smodernizr"),f=e.sheet||e.styleSheet,g=f?f.cssRules&&f.cssRules[0]?f.cssRules[0].cssText:f.cssText||"":"";a=/src/i.test(g)&&g.indexOf(d.split(" ")[0])===0}),a};for(var G in q)y(q,G)&&(v=G.toLowerCase(),e[v]=q[G](),t.push((e[v]?"":"no-")+v));return e.addTest=function(a,b){if(typeof a=="object")for(var d in a)y(a,d)&&e.addTest(d,a[d]);else{a=a.toLowerCase();if(e[a]!==c)return e;b=typeof b=="function"?b():b,typeof f!="undefined"&&f&&(g.className+=" supports-"+(b?"":"no-")+a),e[a]=b}return e},z(""),i=k=null,e._version=d,e._prefixes=m,e._domPrefixes=p,e._cssomPrefixes=o,e.testProp=function(a){return D([a])},e.testAllProps=F,e.testStyles=w,g.className=g.className.replace(/(^|\s)no-js(\s|$)/,"$1$2")+(f?" supports-js supports-"+t.join(" supports-"):""),e}(this,this.document);
var storefrontApp = angular.module('storefrontApp');

storefrontApp.service('dialogService', ['$uibModal', function ($uibModal) {
    return {
        showDialog: function (dialogData, controller, templateUrl) {
            var modalInstance = $uibModal.open({
                controller: controller,
                templateUrl: templateUrl,
                resolve: {
                    dialogData: function () {
                        return dialogData;
                    }
                }
            });
        }
    }
}]);

storefrontApp.service('feedbackService', ['$http', function ($http) {
    return {
        postFeedback: function (data) {
            return $http.post('storefrontapi/feedback', { model: data });
        }
    }
}]);

storefrontApp.service('customerService', ['$http', function ($http) {
    return {
        getCurrentCustomer: function () {
            return $http.get('storefrontapi/account?t=' + new Date().getTime());
        }
    }
}]);

storefrontApp.service('marketingService', ['$http', function ($http) {
    return {
        getDynamicContent: function (placeName) {
            return $http.get('storefrontapi/marketing/dynamiccontent/' + placeName + '?t=' + new Date().getTime());
        },
    }
}]);

storefrontApp.service('pricingService', ['$http', function ($http) {
	return {
		getActualProductPrices: function (products) {
		    return $http.post('storefrontapi/pricing/actualprices', { products: products });
		}
	}
}]);

storefrontApp.service('catalogService', ['$http', function ($http) {
    return {
        getProduct: function (productIds) {
            return $http.get('storefrontapi/products?productIds=' + productIds + '&t=' + new Date().getTime());
        },
        search: function (criteria) {
            return $http.post('storefrontapi/catalog/search', { searchCriteria: criteria });
        },
        searchCategories: function (criteria) {
            return $http.post('storefrontapi/categories/search', { searchCriteria: criteria });
        }
    }
}]);

storefrontApp.service('cartService', ['$http', function ($http) {
    return {
        getCart: function () {
            return $http.get('storefrontapi/cart?t=' + new Date().getTime());
        },
        getCartItemsCount: function () {
            return $http.get('storefrontapi/cart/itemscount?t=' + new Date().getTime());
        },
        addLineItem: function (productId, quantity) {
            return $http.post('storefrontapi/cart/items', { id: productId, quantity: quantity });
        },
        changeLineItemQuantity: function (lineItemId, quantity) {
            return $http.put('storefrontapi/cart/items', { lineItemId: lineItemId, quantity: quantity });
        },
        removeLineItem: function (lineItemId) {
            return $http.delete('storefrontapi/cart/items?lineItemId=' + lineItemId);
        },
        changeLineItemPrice: function (lineItemId, newPrice) {
        	return $http.put('storefrontapi/cart/items/price', { lineItemId: lineItemId, newPrice: newPrice});
        },
        clearCart: function () {
            return $http.post('storefrontapi/cart/clear');
        },
        getCountries: function () {
            return $http.get('storefrontapi/countries?t=' + new Date().getTime());
        },
        getCountryRegions: function (countryCode) {
        	return $http.get('storefrontapi/countries/' + countryCode + '/regions?t=' + new Date().getTime());
        },
        addCoupon: function (couponCode) {
            return $http.post('storefrontapi/cart/coupons/' + couponCode);
        },
        removeCoupon: function () {
            return $http.delete('storefrontapi/cart/coupons');
        },
        addOrUpdateShipment: function (shipment) {
            return $http.post('storefrontapi/cart/shipments', shipment);
        },
        addOrUpdatePayment: function (payment) {
            return $http.post('storefrontapi/cart/payments', payment );
        },
        getAvailableShippingMethods: function (shipmentId) {
            return $http.get('storefrontapi/cart/shipments/' + shipmentId + '/shippingmethods?t=' + new Date().getTime());
        },
        getAvailablePaymentMethods: function () {
            return $http.get('storefrontapi/cart/paymentmethods?t=' + new Date().getTime());
        },
        addOrUpdatePaymentPlan: function (plan) {
            return $http.post('storefrontapi/cart/paymentPlan', plan);
        },
        removePaymentPlan: function () {
            return $http.delete('storefrontapi/cart/paymentPlan');
        },
        createOrder: function (bankCardInfo) {
            return $http.post('storefrontapi/cart/createorder', { bankCardInfo: bankCardInfo });
        }
    }
}]);

storefrontApp.service('listService', ['$http', function ($http) {
    return {
        getWishlist: function (listName) {
            return $http.get('storefrontapi/lists/' + listName + '?t=' + new Date().getTime());
        },
        contains: function (productId, listName) {
            return $http.get('storefrontapi/lists/' + listName +'/items/'+ productId + '/contains?t=' + new Date().getTime());
        },
        addLineItem: function (productId, listName) {
            return $http.post('storefrontapi/lists/' + listName + '/items', { productId: productId });
        },
        removeLineItem: function (lineItemId, listName) {
            return $http.delete('storefrontapi/lists/' + listName + '/items/' + lineItemId);
        }
    }
}]);

storefrontApp.service('quoteRequestService', ['$http', function ($http) {
    return {
        getCurrentQuoteRequest: function () {
            return $http.get('storefrontapi/quoterequest/current?t=' + new Date().getTime());
        },
        getQuoteRequest: function (number) {
            return $http.get('storefrontapi/quoterequests/' + number + '?t=' + new Date().getTime());
        },
        getQuoteRequestItemsCount: function (number) {
            return $http.get('storefrontapi/quoterequests/' + number + '/itemscount?t=' + new Date().getTime());
        },
        addProductToQuoteRequest: function (productId, quantity) {
            return $http.post('storefrontapi/quoterequests/current/items', { productId: productId, quantity: quantity });
        },
        removeProductFromQuoteRequest: function (quoteRequestNumber, quoteItemId) {
            return $http.delete('storefrontapi/quoterequests/' + quoteRequestNumber + '/items/' + quoteItemId);
        },
        submitQuoteRequest: function (quoteRequestNumber, quoteRequest) {
            return $http.post('storefrontapi/quoterequests/' + quoteRequestNumber + '/submit', { quoteForm: quoteRequest });
        },
        rejectQuoteRequest: function (quoteRequestNumber) {
            return $http.post('storefrontapi/quoterequests/' + quoteRequestNumber + '/reject');
        },
        updateQuoteRequest: function (quoteRequestNumber, quoteRequest) {
            return $http.put('storefrontapi/quoterequests/' + quoteRequestNumber + '/update', { quoteRequest: quoteRequest });
        },
        getTotals: function (quoteRequestNumber, quoteRequest) {
            return $http.post('storefrontapi/quoterequests/' + quoteRequestNumber + '/totals', { quoteRequest: quoteRequest });
        },
        confirmQuoteRequest: function (quoteRequestNumber, quoteRequest) {
            return $http.post('storefrontapi/quoterequests/' + quoteRequestNumber + '/confirm', { quoteRequest: quoteRequest });
        }
    }
}]);

storefrontApp.service('recommendationService', ['$http', function ($http) {
    return {
        getRecommendedProducts: function (requestData) {
            return $http.post('storefrontapi/recommendations', requestData );
        }
    }
}]);

storefrontApp.service('orderService', ['$http', function ($http) {
    return {
        getOrder: function (orderNumber) {
            return $http.get('storefrontapi/orders/' + orderNumber + '?t=' + new Date().getTime());
        }
    }
}]);
var storefrontApp = angular.module('storefrontApp');

storefrontApp.controller('mainController', ['$rootScope', '$scope', '$location', '$window', 'customerService', 'storefrontApp.mainContext',
    function ($rootScope, $scope, $location, $window, customerService, mainContext) {

        //Base store url populated in layout and can be used for construction url inside controller
        $scope.baseUrl = {};

        $scope.$watch(function () {
            $scope.currentPath = $location.$$path.replace('/', '');
        });

        $rootScope.$on('storefrontError', function (event, data) {
            $rootScope.storefrontNotification = data;
            $rootScope.storefrontNotification.detailsVisible = false;
        });

        $rootScope.toggleNotificationDetails = function () {
            $rootScope.storefrontNotification.detailsVisible = !$rootScope.storefrontNotification.detailsVisible;
        }

        $rootScope.closeNotification = function () {
            $rootScope.storefrontNotification = null;
        }

        //For outside app redirect (To reload the page after changing the URL, use the lower-level API)
        $scope.outerRedirect = function (absUrl) {
            $window.location.href = absUrl;
        };

        //change in the current URL or change the current URL in the browser (for app route)
        $scope.innerRedirect = function (path) {
            $location.path(path);
            $scope.currentPath = $location.$$path.replace('/', '');
        };

        $scope.stringifyAddress = function (address) {
            var stringifiedAddress = address.firstName + ' ' + address.lastName + ', ';
            stringifiedAddress += address.organization ? address.organization + ', ' : '';
            stringifiedAddress += address.countryName + ', ';
            stringifiedAddress += address.regionName ? address.regionName + ', ' : '';
            stringifiedAddress += address.city + ' ';
            stringifiedAddress += address.line1 + ', ';
            stringifiedAddress += address.line2 ? address.line2 : '';
            stringifiedAddress += address.postalCode;
            return stringifiedAddress;
        }

        $scope.getObjectSize = function (obj) {
            var size = 0, key;
            for (key in obj) {
                if (obj.hasOwnProperty(key)) {
                    size++;
                }
            }
            return size;
        }

        mainContext.getCustomer = $scope.getCustomer = function () {
            customerService.getCurrentCustomer().then(function (response) {
                var addressId = 1;
                _.each(response.data.addresses, function (address) {
                    address.id = addressId;
                    addressId++;
                });
                response.data.isContact = response.data.memberType === 'Contact';
                mainContext.customer = $scope.customer = response.data;
            });
        };

        $scope.getCustomer();
    }])

.factory('storefrontApp.mainContext', function () {
    return {};
});
var storefrontApp = angular.module('storefrontApp');

storefrontApp.controller('cartController', ['$rootScope', '$scope', '$timeout', 'cartService', 'catalogService', function ($rootScope, $scope, $timeout, cartService, catalogService) {
    var timer;

    initialize();

    $scope.setCartForm = function (form) {
        $scope.formCart = form;
    }

    $scope.changeLineItemQuantity = function (lineItemId, quantity) {
        var lineItem = _.find($scope.cart.items, function (i) { return i.id == lineItemId });
        if (!lineItem || quantity < 1 || $scope.cartIsUpdating || $scope.formCart.$invalid) {
            return;
        }
        var initialQuantity = lineItem.quantity;
        lineItem.quantity = quantity;
        $timeout.cancel(timer);
        timer = $timeout(function () {
            $scope.cartIsUpdating = true;
            cartService.changeLineItemQuantity(lineItemId, quantity).then(function (response) {
                getCart();
                $rootScope.$broadcast('cartItemsChanged');
            }, function (response) {
                lineItem.quantity = initialQuantity;
                $scope.cartIsUpdating = false;
            });
        }, 300);
    }

    $scope.changeLineItemPrice = function (lineItemId, newPrice) {
    	var lineItem = _.find($scope.cart.items, function (i) { return i.id == lineItemId });
    	if (!lineItem || $scope.cartIsUpdating) {
    		return;
    	}
    	$scope.cartIsUpdating = true;
    	cartService.changeLineItemPrice(lineItemId, newPrice).then(function (response) {
    		getCart();
    		$rootScope.$broadcast('cartItemsChanged');
    	}, function (response) {
    		$scope.cart.items = initialItems;
    		$scope.cartIsUpdating = false;
    	});
    };
    $scope.removeLineItem = function (lineItemId) {
        var lineItem = _.find($scope.cart.items, function (i) { return i.id == lineItemId });
        if (!lineItem || $scope.cartIsUpdating) {
            return;
        }
        $scope.cartIsUpdating = true;
        var initialItems = angular.copy($scope.cart.items);
        $scope.recentCartItemModalVisible = false;
        $scope.cart.items = _.without($scope.cart.items, lineItem);
        cartService.removeLineItem(lineItemId).then(function (response) {
            getCart();
            $rootScope.$broadcast('cartItemsChanged');
        }, function (response) {
            $scope.cart.items = initialItems;
            $scope.cartIsUpdating = false;
        });
    }   

    $scope.submitCart = function () {
        $scope.formCart.$setSubmitted();
        if ($scope.formCart.$invalid) {
            return;
        }
        if ($scope.cart.hasPhysicalProducts) {
            $scope.outerRedirect($scope.baseUrl + 'cart/checkout');
        } else {
            $scope.outerRedirect($scope.baseUrl + 'cart/checkout');
        }
    }

    $scope.searchProduct = function () {
        $scope.productSearchResult = null;
        if ($scope.productSkuOrName) {
            $timeout.cancel(timer);
            timer = $timeout(function () {
                $scope.productSearchProcessing = true;
                var criteria = {
                    keyword: $scope.productSkuOrName,
                    start: 0,
                    pageSize: 5
                }
                catalogService.search(criteria).then(function (response) {
                    $scope.productSearchProcessing = false;
                    $scope.productSearchResult = response.data.products;
                }, function (response) {
                    $scope.productSearchProcessing = false;
                });
            }, 300);
        }
    }

    $scope.selectSearchedProduct = function (product) {
        $scope.productSearchResult = null;
        $scope.selectedSearchedProduct = product;
        $scope.productSkuOrName = product.name;
    }

    $scope.addProductToCart = function (product, quantity) {
        $scope.cartIsUpdating = true;
        cartService.addLineItem(product.id, quantity).then(function (response) {
            getCart();
            $scope.productSkuOrName = null;
            $scope.selectedSearchedProduct = null;
            $rootScope.$broadcast('cartItemsChanged');
        });
    }

    function initialize() {
        getCart();
    }

    function getCart() {
        $scope.cartIsUpdating = true;
        cartService.getCart().then(function (response) {
            var cart = response.data;
            cart.hasValidationErrors = _.some(cart.validationErrors) || _.some(cart.items, function (item) { return _.some(item.validationErrors) });
            $scope.cart = cart;
            $scope.cartIsUpdating = false;
        }, function (response) {
            $scope.cartIsUpdating = false;
        });
    }
}]);

storefrontApp.controller('cartBarController', ['$scope', 'cartService', function ($scope, cartService) {
    getCartItemsCount();

    $scope.$on('cartItemsChanged', function (event, data) {
        getCartItemsCount();
    });

    function getCartItemsCount() {
        cartService.getCartItemsCount().then(function (response) {
            $scope.cartItemsCount = response.data;
        });
    }
}]);

storefrontApp.controller('recentlyAddedCartItemDialogController', ['$scope', '$window', '$uibModalInstance', 'dialogData', function ($scope, $window, $uibModalInstance, dialogData) {
    $scope.$on('cartItemsChanged', function (event, data) {
        dialogData.updated = true;
    });

    $scope.dialogData = dialogData;

    $scope.close = function () {
        $uibModalInstance.close();
    }

    $scope.redirect = function (url) {
        $window.location = url;
    }
}]);

var storefrontApp = angular.module('storefrontApp');

storefrontApp.controller('quoteRequestController', ['$rootScope', '$scope', '$window', '$location', 'quoteRequestService', 'cartService',
    function ($rootScope, $scope, $window, $location, quoteRequestService, cartService) {
    initialize();

    $scope.setQuoteRequestForm = function (form) {
        $scope.formQuoteRequest = form;
    }

    $scope.displayForStatuses = function (statuses) {
        return _.contains(statuses, $scope.quoteRequest.status);
    }

    $scope.addTierPrice = function (quoteItem) {
        quoteItem.proposalPrices.push({
            id: quoteItem.proposalPrices.length + 1,
            price: quoteItem.salePrice,
            quantity: 1
        });
    }

    $scope.changeTierPriceQuantity = function (tierPrice, quantity) {
        if (quantity < 1 || quantity.isNaN) {
            return;
        }
        tierPrice.quantity = quantity;
    }

    $scope.removeTierPrice = function (quoteItem, tierPrice) {
        quoteItem.proposalPrices = _.without(quoteItem.proposalPrices, tierPrice);
    }

    $scope.removeProductFromQuoteRequest = function (quoteItem) {
        var initialQuoteItems = angular.copy($scope.quoteRequest.items);
        $scope.quoteRequest.items = _.without($scope.quoteRequest.items, quoteItem);
        quoteRequestService.removeProductFromQuoteRequest($scope.quoteRequest.id, quoteItem.id).then(function (response) {
            getQuoteRequest($scope.quoteRequest.id);
            $rootScope.$broadcast('actualQuoteRequestItemsChanged');
        }, function (response) {
            $scope.quoteRequest.items = initialQuoteItems;
        });
    }

    $scope.setCountry = function (addressType, countryName) {
        var country = _.find($scope.countries, function (c) { return c.name == countryName });
        if (!country) {
            return;
        }
        if (addressType == 'Billing') {
            $scope.billingCountry = country;
            $scope.billingCountryRegions = [];
            $scope.quoteRequest.billingAddress.countryCode = country.code3 || country.code2;
            $scope.quoteRequest.billingAddress.regionId = null;
            $scope.quoteRequest.billingAddress.regionName = null;
        }
        if (addressType == 'Shipping') {
            $scope.shippingCountry = country;
            $scope.shippingCountryRegions = [];
            $scope.quoteRequest.shippingAddress.countryCode = country.code3 || country.code2;
            $scope.quoteRequest.shippingAddress.regionId = null;
            $scope.quoteRequest.shippingAddress.regionName = null;
        }
        if (country.code3) {
            getCountryRegions(addressType, country.code3);
        }
    }

    $scope.setCountryRegion = function (addressType) {
        if (addressType == 'Billing') {
            var countryRegion = _.find($scope.billingCountryRegions, function (r) { return r.name == $scope.quoteRequest.billingAddress.regionName });
            if (!countryRegion) {
                return;
            }
            $scope.quoteRequest.billingAddress.regionId = countryRegion.code;
        }
        if (addressType == 'Shipping') {
            var countryRegion = _.find($scope.shippingCountryRegions, function (r) { return r.name == $scope.quoteRequest.shippingAddress.regionName });
            if (!countryRegion) {
                return;
            }
            $scope.quoteRequest.shippingAddress.regionId = countryRegion.code;
        }
    }

    $scope.selectCustomerAddress = function (addressType) {
        if (addressType === 'Billing') {
            var billingAddress = _.find($scope.customer.addresses, function (a) { return a.id === $scope.quoteRequest.billingAddress.id });
            if (billingAddress) {
                billingAddress.type = 'Billing';
                if (billingAddress.countryCode) {
                    getCountryRegions('Billing', billingAddress.countryCode);
                }
                $scope.quoteRequest.billingAddress = angular.copy(billingAddress);
            }
        }
        if (addressType === 'Shipping') {
            var shippingAddress = _.find($scope.customer.addresses, function (a) { return a.id === $scope.quoteRequest.shippingAddress.id });
            if (shippingAddress) {
                shippingAddress.type = 'Shipping';
                if (shippingAddress.countryCode) {
                    getCountryRegions('Shipping', shippingAddress.countryCode);
                }
                $scope.quoteRequest.shippingAddress = angular.copy(shippingAddress);
            }
        }
    }

    $scope.stringifyAddress = function (address) {
        if (!address) {
            return;
        }
        var stringifiedAddress = address.firstName + ' ' + address.lastName + ', ';
        stringifiedAddress += address.organization ? address.organization + ', ' : '';
        stringifiedAddress += address.countryName + ', ';
        stringifiedAddress += address.regionName ? address.regionName + ', ' : '';
        stringifiedAddress += address.city + ' ';
        stringifiedAddress += address.line1 + ', ';
        stringifiedAddress += address.line2 ? address.line2 : '';
        stringifiedAddress += address.postalCode;
        return stringifiedAddress;
    }

    $scope.submitQuoteRequest = function () {
        $scope.formQuoteRequest.$setSubmitted();
        if ($scope.formQuoteRequest.$invalid) {
            return;
        }
        $scope.quoteRequest.billingAddress.email = $scope.quoteRequest.email;
        if ($scope.quoteRequest.shippingAddress) {
            $scope.quoteRequest.shippingAddress.email = $scope.quoteRequest.email;
        }
        quoteRequestService.submitQuoteRequest($scope.quoteRequest.id, toFormModel($scope.quoteRequest)).then(function (response) {
            if ($scope.customer.isRegisteredUser) {
                $scope.outerRedirect($scope.baseUrl + 'account/quoterequests');
            } else {
                $scope.outerRedirect($scope.baseUrl + 'account/login');
            }
        });
    }

    $scope.rejectQuoteRequest = function () {
        quoteRequestService.rejectQuoteRequest($scope.quoteRequest.id).then(function (response) {
            quoteRequestService.getQuoteRequest($scope.quoteRequest.id).then(function (response) {
                $scope.quoteRequest = response.data;
            });
        });
    }

    $scope.selectTierPrice = function () {
        quoteRequestService.getTotals($scope.quoteRequest.id, toFormModel($scope.quoteRequest)).then(function (response) {
            $scope.quoteRequest.totals = response.data;
        });
    }

    $scope.confirmQuoteRequest = function () {
        quoteRequestService.confirmQuoteRequest($scope.quoteRequest.id, toFormModel($scope.quoteRequest)).then(function (response) {
            $scope.outerRedirect($scope.baseUrl + 'cart/checkout/#/shipping-address');
        });
    }

    $scope.setRequestShippingQuote = function () {
        if (!$scope.quoteRequest.requestShippingQuote) {
            $scope.quoteRequest.shippingAddress = null;
        }
    }

    $scope.setShippingAddressEqualsBilling = function () {
        if ($scope.quoteRequest.shippingAddressEqualsBilling) {
            $scope.quoteRequest.shippingAddress = angular.copy($scope.quoteRequest.billingAddress);
            $scope.quoteRequest.shippingAddress.type = 'Shipping';
            if ($scope.quoteRequest.shippingAddress.countryCode) {
                $scope.shippingCountry = $scope.billingCountry;
                getCountryRegions('Shipping', $scope.quoteRequest.shippingAddress.countryCode);
            }
        }
    }

    $scope.tierPricesUnique = function (quoteItem) {
        var quantities = _.map(quoteItem.proposalPrices, function (p) { return p.quantity });
        return _.uniq(quantities).length == quoteItem.proposalPrices.length;
    }

    function initialize() {
        var quoteRequestNumber = $location.url().replace('/', '') || $window.currentQuoteRequestNumber;
        $scope.billingCountry = null;
        $scope.shippingCountry = null;
        getCountries();
        if (quoteRequestNumber) {
            getQuoteRequest(quoteRequestNumber);
        } else {
            $scope.quoteRequest = { itemsCount: 0 };
        }
    }

    function getQuoteRequest(number) {
        quoteRequestService.getQuoteRequest(number).then(function (response) {
            var quoteRequest = response.data;
            if (!quoteRequest.billingAddress) {
                if ($scope.customer.addresses.length) {
                    quoteRequest.billingAddress = angular.copy($scope.customer.addresses[0]);
                    quoteRequest.billingAddress.type = 'Billing';
                    if (quoteRequest.billingAddress.countryCode) {
                        getCountryRegions('Billing', quoteRequest.billingAddress.countryCode);
                    }
                } else {
                    quoteRequest.billingAddress = {
                        firstName: $scope.customer.firstName,
                        lastName: $scope.customer.lastName
                    };
                }
            }
            _.each(quoteRequest.items, function (quoteItem) {
                var i = 1;
                _.each(quoteItem.proposalPrices, function (tierPrice) {
                    tierPrice.id = i;
                    if (quoteItem.selectedTierPrice.quantity == tierPrice.quantity) {
                        quoteItem.selectedTierPrice = tierPrice;
                    }
                    i++;
                });
            });
            quoteRequest.requestShippingQuote = true;
            $scope.quoteRequest = quoteRequest;
        });
    }

    function getCountries() {
        cartService.getCountries().then(function (response) {
            $scope.countries = response.data;
        });
    }

    function getCountryRegions(addressType, countryCode) {
        cartService.getCountryRegions(countryCode).then(function (response) {
            var countryRegions = response.data;
            if (addressType == 'Billing') {
                $scope.billingCountryRegions = countryRegions || [];
            }
            if (addressType == 'Shipping') {
                $scope.shippingCountryRegions = countryRegions || [];
            }
        });
    }

    function toFormModel(quoteRequest) {
        var quoteRequestFormModel = {
            id: quoteRequest.id,
            tag: quoteRequest.tag,
            status: quoteRequest.status,
            comment: quoteRequest.comment,
            billingAddress: quoteRequest.billingAddress,
            shippingAddress: quoteRequest.shippingAddress,
            items: []
        };
        _.each(quoteRequest.items, function (quoteItem) {
            var quoteItemFormModel = {
                id: quoteItem.id,
                comment: quoteItem.comment,
                selectedTierPrice: {
                    price: quoteItem.selectedTierPrice.price.amount,
                    quantity: quoteItem.selectedTierPrice.quantity
                },
                proposalPrices: []
            };
            _.each(quoteItem.proposalPrices, function (tierPrice) {
                quoteItemFormModel.proposalPrices.push({
                    price: tierPrice.price.amount,
                    quantity: tierPrice.quantity
                });
            });
            quoteRequestFormModel.items.push(quoteItemFormModel);
        });

        return quoteRequestFormModel;
    }
}]);

storefrontApp.controller('actualQuoteRequestBarController', ['$scope', 'quoteRequestService', function ($scope, quoteRequestService) {
    getCurrentQuoteRequest();

    $scope.$on('actualQuoteRequestItemsChanged', function (event, data) {
        getCurrentQuoteRequest();
    });

    function getCurrentQuoteRequest() {
        quoteRequestService.getCurrentQuoteRequest().then(function (response) {
            $scope.actualQuoteRequest = response.data;
        });
    }
}]);

storefrontApp.controller('recentlyAddedActualQuoteRequestItemDialogController', ['$scope', '$window', '$uibModalInstance', 'dialogData',
    function ($scope, $window, $uibModalInstance, dialogData) {

    $scope.$on('actualQuoteRequestItemsChanged', function (event, data) {
        dialogData.updated = true;
    });

    $scope.dialogData = dialogData;

    $scope.close = function () {
        $uibModalInstance.close();
    }

    $scope.redirect = function (url) {
        $window.location = url;
    }
}]);
var storefrontApp = angular.module('storefrontApp');

storefrontApp.controller('productCompareListController', ['$rootScope', '$scope', '$localStorage', '$window', 'catalogService', 'dialogService',
function ($rootScope, $scope, $localStorage, $window, catalogService, dialogService) {
    if (!$localStorage['productCompareList']) {
        $localStorage['productCompareList'] = [];
    }

    $scope.products = $localStorage['productCompareList'];

    $scope.isInProductCompareList = function (productId) {
        return _.some($localStorage['productCompareList'], function (p) { return p.id == productId });
    }

    $scope.addProductToCompareList = function (productId, event) {
        event.preventDefault();
        var existingProduct = _.find($localStorage['productCompareList'], function (p) { return p.id === productId });
        if (existingProduct) {
            dialogService.showDialog(existingProduct, 'productCompareListDialogController', 'storefront.product-compare-list-dialog.tpl');
            return;
        }
        if ($window.productCompareListCapacity <= $localStorage['productCompareList'].length) {
            dialogService.showDialog({ capacityExceeded: true }, 'productCompareListDialogController', 'storefront.product-compare-list-dialog.tpl');
            return;
        }
        catalogService.getProduct([productId]).then(function (response) {
            if (response.data && response.data.length) {
                var product = response.data[0];
                _.each(product.properties, function (property) {
                    property.productId = product.id;
                    if (property.valueType.toLowerCase() === 'number') {
                        property.value = formatNumber(property.value);
                    }
                });
                $localStorage['productCompareList'].push(product);
                dialogService.showDialog(product, 'productCompareListDialogController', 'storefront.product-compare-list-dialog.tpl');
                $rootScope.$broadcast('productCompareListChanged');
            }
        });
    }

    $scope.getProductProperties = function () {
        var grouped = {};
        var properties = _.flatten(_.map($scope.products, function (product) { return product.properties; }));
        var propertyDisplayNames = _.uniq(_.map(properties, function (property) { return property.displayName; }));
        _.each(propertyDisplayNames, function (displayName) {
            grouped[displayName] = [];
            var props = _.where(properties, { displayName: displayName });
            _.each($scope.products, function (product) {
                var productProperty = _.find(props, function (prop) { return prop.productId === product.id });
                if (productProperty) {
                    grouped[displayName].push(productProperty);
                } else {
                    grouped[displayName].push({ valueType: 'ShortText', value: '-' });
                }
            });
        });
        $scope.properties = grouped;
    }

    $scope.hasValues = function (properties, onlyDifferences) {
        var uniqueValues = _.uniq(_.map(properties, function (p) { return p.value }));
        if (onlyDifferences && properties.length > 1 && uniqueValues.length == 1) {
            return false;
        }
        return true;
    }

    $scope.clearCompareList = function () {
        $localStorage['productCompareList'] = [];
        $rootScope.$broadcast('productCompareListChanged');
        $scope.products = $localStorage['productCompareList'];
    }

    $scope.removeProduct = function (product) {
        $localStorage['productCompareList'] = _.without($localStorage['productCompareList'], product);
        $scope.products = $localStorage['productCompareList'];
        $rootScope.$broadcast('productCompareListChanged');
        $scope.getProductProperties();
    }

    function formatNumber(number) {
        var float = parseFloat(number);
        return !isNaN(float) ? float : number;
    }
}]);

storefrontApp.controller('productCompareListDialogController', ['$scope', '$window', 'dialogData', '$uibModalInstance',
function ($scope, $window, dialogData, $uibModalInstance) {
    $scope.dialogData = dialogData;

    $scope.close = function () {
        $uibModalInstance.close();
    }

    $scope.redirect = function (url) {
        $window.location = url;
    }
}]);

storefrontApp.controller('productCompareListBarController', ['$scope', '$localStorage',
function ($scope, $localStorage) {
    $scope.itemsCount = $localStorage['productCompareList'] ? $localStorage['productCompareList'].length : 0;
    $scope.$on('productCompareListChanged', function (event, data) {
        $scope.itemsCount = $localStorage['productCompareList'].length;
    });
}]);
var storefrontApp = angular.module('storefrontApp');
storefrontApp.controller('searchBarController', ['$scope', '$timeout', '$window', 'catalogService', function ($scope, $timeout, $window, catalogService) {
    var timer;

    $scope.query = $window.searchQuery;

    $scope.getSuggestions = function () {
        if (!$scope.query) {
            return;
        }
        $timeout.cancel(timer);
        timer = $timeout(function () {
            $scope.searching = true;
            $scope.categorySuggestions = [];
            $scope.productSuggestions = [];
            var searchCriteria = {
                keyword: $scope.query,
                skip: 0,
                take: $window.suggestionsLimit
            }
            catalogService.searchCategories(searchCriteria).then(function (response) {
                var categories = response.data.categories;
                if (categories.length > 5) {
                    searchCriteria.take = $window.suggestionsLimit - 5;
                    $scope.categorySuggestions = _.first(categories, 5);
                } else {
                    searchCriteria.take = $window.suggestionsLimit - categories.length;
                    $scope.categorySuggestions = categories;
                }
                catalogService.search(searchCriteria).then(function (response) {
                    var products = response.data.products;
                    $scope.productSuggestions = products;
                    $scope.searching = false;
                });
            });
        }, 300);
    }
}]);
var storefrontApp = angular.module('storefrontApp');
storefrontApp.component('vcAddress', {
    templateUrl: "themes/assets/address.tpl.html",
    bindings: {
        address: '=',
        addresses: '<',
        countries: '=',
        validationContainer: '=',
        getCountryRegions: '&',
        editMode: '<',
        onUpdate: '&'
    },
    require: {
        checkoutStep: '?^vcCheckoutWizardStep'
    },
    controller: ['$scope', function ($scope) {
        var ctrl = this;
        ctrl.types = [{ id: 'Billing', name: 'Billing' }, { id: 'Shipping', name: 'Shipping' }, { id: 'BillingAndShipping', name: 'Billing and Shipping' }];
        
        this.$onInit = function () {
            if (ctrl.validationContainer)
                ctrl.validationContainer.addComponent(this);
            if (ctrl.checkoutStep)
                ctrl.checkoutStep.addComponent(this);
        };

        this.$onDestroy = function () {
            if (ctrl.validationContainer)
                ctrl.validationContainer.removeComponent(this);
            if (ctrl.checkoutStep)
                ctrl.checkoutStep.removeComponent(this);
        };

        function populateRegionalDataForAddress(address) {
            if (address) {
                //Set country object for address
                address.country = _.findWhere(ctrl.countries, { code3: address.countryCode });
                if (address.country != null) {
                    ctrl.address.countryName = ctrl.address.country.name;
                    ctrl.address.countryCode = ctrl.address.country.code3;
                }

                if (address.country) {
                    if (address.country.regions) {
                        setAddressRegion(address, address.country.regions);
                    }
                    else {
                        ctrl.getCountryRegions({ country: address.country }).then(function (regions) {
                            address.country.regions = regions;
                            setAddressRegion(address, regions);
                        });
                    }
                }
            }
        }

        function setAddressRegion(address, regions) {
            address.region = _.findWhere(regions, { code: address.regionId });
            if (address.region) {
                ctrl.address.regionId = ctrl.address.region.code;
                ctrl.address.regionName = ctrl.address.region.name;
            }
            else {
                ctrl.address.regionId = undefined;
                ctrl.address.regionName = undefined;
            }
        }

        ctrl.setForm = function (frm) { ctrl.form = frm; };

        ctrl.validate = function () {
            if (ctrl.form) {
                ctrl.form.$setSubmitted();
                return ctrl.form.$valid;
            }
            return true;
        };

        function stringifyAddress(address) {
            var addressType = '';

            var type = _.find(ctrl.types, function (i) { return i.id == ctrl.address.addressType });
            if (type)
                addressType = '[' + type.name + '] ';

            var stringifiedAddress = addressType;
            stringifiedAddress += address.firstName + ' ' + address.lastName + ', ';
            stringifiedAddress += address.organization ? address.organization + ', ' : '';
            stringifiedAddress += address.countryName + ', ';
            stringifiedAddress += address.regionName ? address.regionName + ', ' : '';
            stringifiedAddress += address.city + ' ';
            stringifiedAddress += address.line1 + ', ';
            stringifiedAddress += address.line2 ? address.line2 : '';
            stringifiedAddress += address.postalCode;
            return stringifiedAddress;
        }

        $scope.$watch('$ctrl.address', function () {
            if (ctrl.address) {
                populateRegionalDataForAddress(ctrl.address);
                ctrl.address.name = stringifyAddress(ctrl.address);
            }
            ctrl.onUpdate({ address: ctrl.address });
        }, true);

    }]
});

var storefrontApp = angular.module('storefrontApp');

storefrontApp.component('vcCreditCard', {
    templateUrl: "themes/assets/js/common-components/creditCard.tpl.html",
    require: {
        checkoutStep: '?^vcCheckoutWizardStep'
    },
    bindings: {
        card: '=',
        validationContainer: '='
    },
    controller: ['$scope', '$filter', function ($scope, $filter) {
        var ctrl = this;

        this.$onInit = function () {
            if(ctrl.validationContainer)
                ctrl.validationContainer.addComponent(this);
            if (ctrl.checkoutStep)
                ctrl.checkoutStep.addComponent(this);
        };

        this.$onDestroy = function () {
            if (ctrl.validationContainer)
                ctrl.validationContainer.removeComponent(this);
            if (ctrl.checkoutStep)
                ctrl.checkoutStep.removeComponent(this);
        };

        $scope.$watch('$ctrl.card.bankCardHolderName', function (val) {
            if (ctrl.card) {
                ctrl.card.bankCardHolderName = $filter('uppercase')(val);
            }
        }, true);

        ctrl.validate = function () {
            ctrl.form.$setSubmitted();
            return !ctrl.form.$invalid;
        }

    }]
});

angular.module('storefrontApp')

.component('vcLabeledInput', {
    templateUrl: "themes/assets/labeled-input.tpl.html",
    bindings: {
        value: '=',
        form: '=',
        name: '@',
        placeholder: '@',
        type: '@?',
        required: '<',
        requiredError: '@?',
        autofocus: '<',
        disabled: '<'
    },
    controller: [function () {
        var $ctrl = this;
        
        $ctrl.validate = function () {
            $ctrl.form.$setSubmitted();
            return $ctrl.form.$valid;
        };

    }]
});
angular.module('storefrontApp')

.component('vcLabeledSelect', {
    templateUrl: "themes/assets/labeled-select.tpl.html",
    require: {
        ngModel: "?ngModel"
    },
    bindings: {
        options: '<',
        select: '&',
        form: '=',
        name: '@',
        placeholder: '<',
        required: '<',
        requiredError: '@?',
        autofocus: '<',
        disabled: '<'
    },
    controller: ['$scope', function ($scope) {
        var $ctrl = this;
        
        $ctrl.$onInit = function() {
            if ($ctrl.required)
                $ctrl.ngModel.$setValidity('required', false);
            $ctrl.ngModel.$render = function() {
                $ctrl.value = $ctrl.ngModel.$viewValue;
            };
        };

        $ctrl.validate = function () {
            $ctrl.form.$setSubmitted();
            return $ctrl.form.$valid;
        };

        var select = $ctrl.select;
        $ctrl.select = function(option) {
            select(option);
            $ctrl.value = option;
            if ($ctrl.required)
                $ctrl.ngModel.$setValidity('required', false);
            $ctrl.ngModel.$setViewValue($ctrl.value);
        };        
    }]
});
angular.module('storefrontApp')

.component('vcLabeledTextArea', {
    templateUrl: "themes/assets/labeled-textarea.tpl.html",
    bindings: {
        value: '=',
        form: '=',
        name: '@',
        label: '@',
        required: '<',
        requiredError: '@?',
        pattern: '<?',
        autofocus: '<'
    },
    controller: [function () {
        var $ctrl = this;

        $ctrl.validate = function () {
            $ctrl.form.$setSubmitted();
            return $ctrl.form.$valid;
        };

    }]
});
var storefrontApp = angular.module('storefrontApp');

storefrontApp.component('vcLineItems', {
    templateUrl: "themes/assets/js/common-components/lineItems.tpl.liquid",
    bindings: {
        items: '='
    }
});

var storefrontApp = angular.module('storefrontApp');
storefrontApp.component('vcMemberDetail', {
    templateUrl: "themes/assets/memberDetail.tpl.html",
    bindings: {
        member: '=',
        memberComponent: '=',
        fieldsConfig: '<'
    },
    controller: ['$scope', 'storefront.accountApi', function ($scope, accountApi) {
        var $ctrl = this;

        $ctrl.config = [
            {
                field: 'CompanyName',
                disabled: false,
                visible: true,
                required: true
            },
            {
                field: 'Email',
                disabled: false,
                visible: true,
                required: true
            },
            {
                field: 'UserName',
                disabled: false,
                visible: true
            },
            {
                field: 'Password',
                disabled: false,
                visible: true
            },
            {
                field: 'Roles',
                disabled: false,
                visible: false
            }
        ];

        if ($ctrl.fieldsConfig)
            angular.extend($ctrl.config, $ctrl.fieldsConfig);

        $ctrl.rolesComponent = null;

        this.$onInit = function () {
            $ctrl.memberComponent = this;
        };

        this.$onDestroy = function () {
            $ctrl.memberComponent = null;
        };

        $ctrl.setForm = function (frm) {
            $ctrl.form = frm;
        };

        $ctrl.validate = function () {
            if ($ctrl.form) {
                $ctrl.form.$setSubmitted();
                _.each(components, function (c) { return c.validate() }); // validate all
                return _.all(components, function (c) { return c.validate() }) && $ctrl.form.$valid;
            }

            return true;
        };

        var components = [];
        $ctrl.addComponent = function (component) {
            components.push(component);
        };
        $ctrl.removeComponent = function (component) {
            components = _.without(components, component);
        };

        $ctrl.showField = function (field) {
            return getFieldConfig(field).visible == true;
        }

        $ctrl.disableField = function (field) {
            return getFieldConfig(field).disabled == true;
        }

        $ctrl.requiredField = function (field) {
            return getFieldConfig(field).required == true;
        }

        function getFieldConfig(field) {
            var configItem = _.first(_.filter($ctrl.config, function (configItem) { return configItem.field === field; }));
            return configItem;
        }

        $ctrl.availCountries = accountApi.getCountries();

        $ctrl.getCountryRegions = function (country) {
            return accountApi.getCountryRegions(country).$promise;
        };
    }]
});

storefrontApp.directive('confirmPasswordValidation', function () {
    return {
        require: 'ngModel',
        link: function (scope, elem, attr, ngModel) {
            ngModel.$parsers.unshift(function (value, scope) {
                var isValid = true;
                var password = ngModel.$$parentForm.Password.$viewValue;

                if (password) {
                    isValid = password === value;
                }

                ngModel.$setValidity('confirmPasswordValidation', isValid);
                return value;
            });
        }
    };
});

var storefrontApp = angular.module('storefrontApp');

storefrontApp.component('vcPaymentMethods', {
    templateUrl: "themes/assets/js/common-components/paymentMethods.tpl.html",
    require: {
        checkoutStep: '?^vcCheckoutWizardStep'
    },
    bindings: {
        getAvailPaymentMethods: '&',
        onSelectMethod: '&',
        paymentMethod: '=',
        validationContainer: '='
    },
    controller: ['$scope', function ($scope) {
        var ctrl = this;

        this.$onInit = function () {
            ctrl.getAvailPaymentMethods().then(function (methods) {
                ctrl.availPaymentMethods = _.sortBy(methods, function (x) { return x.priority; });
                if (ctrl.paymentMethod) {
                    ctrl.paymentMethod = _.findWhere(ctrl.availPaymentMethods, { code: ctrl.paymentMethod.code });
                }
                if (!ctrl.paymentMethod && ctrl.availPaymentMethods.length > 0) {
                    ctrl.selectMethod(ctrl.availPaymentMethods[0]);
                }
            })
            if (ctrl.validationContainer)
                ctrl.validationContainer.addComponent(this);
            if (ctrl.checkoutStep)
                ctrl.checkoutStep.addComponent(this);
        };

        this.$onDestroy = function () {
            if (ctrl.validationContainer)
                ctrl.validationContainer.removeComponent(this);
            if (ctrl.checkoutStep)
                ctrl.checkoutStep.removeComponent(this);
        };

        ctrl.validate = function () {
            return ctrl.paymentMethod;
        }

        ctrl.selectMethod = function (method) {
            ctrl.paymentMethod = method;
            ctrl.onSelectMethod({ paymentMethod: method });
        };
    }]
});

var storefrontApp = angular.module('storefrontApp');

storefrontApp.component('vcTotals', {
    templateUrl: "themes/assets/js/common-components/totals.tpl.liquid",
	bindings: {
		order: '<'
	}
});

//Call this to register our module to main application
var moduleName = "storefront.account";

if (storefrontAppDependencies !== undefined) {
    storefrontAppDependencies.push(moduleName);
}
angular.module(moduleName, ['ngResource', 'ngComponentRouter', 'credit-cards', 'pascalprecht.translate', 'ngSanitize', 'storefrontApp'])

.config(['$translateProvider', function ($translateProvider) {
    $translateProvider.useSanitizeValueStrategy('sanitizeParameters');
    $translateProvider.useUrlLoader(BASE_URL + 'themes/localization.json');
    $translateProvider.preferredLanguage('en');
}])

.run(['$templateCache', function ($templateCache) {
    // cache application level templates
    $templateCache.put('pagerTemplate.html', '<uib-pagination boundary-links="true" max-size="$ctrl.pageSettings.numPages" items-per-page="$ctrl.pageSettings.itemsPerPageCount" total-items="$ctrl.pageSettings.totalItems" ng-model="$ctrl.pageSettings.currentPage" ng-change="$ctrl.pageSettings.pageChanged()" class="pagination-sm" previous-text="&lsaquo;" next-text="&rsaquo;" first-text="&laquo;" last-text="&raquo;"></uib-pagination>');
}])

.value('$routerRootComponent', 'vcAccountManager')

.component('vcAccountManager', {
    templateUrl: "account-manager.tpl",
    bindings: {
        baseUrl: '<',
        customer: '<'
    },
    $routeConfig: [
         { path: '/orders/...', name: 'Orders', component: 'vcAccountOrders'},
         { path: '/subscriptions/...', name: 'Subscriptions', component: 'vcAccountSubscriptions' },
         { path: '/quotes', name: 'Quotes', component: 'vcAccountQuotes' },
         { path: '/profile', name: 'Profile', component: 'vcAccountProfileUpdate', useAsDefault: true },
         { path: '/addresses', name: 'Addresses', component: 'vcAccountAddresses' },
         { path: '/changePassword', name: 'PasswordChange', component: 'vcAccountPasswordChange' },
         { path: '/companyInfo', name: 'CompanyInfo', component: 'vcAccountCompanyInfo' },
         { path: '/wholesalers/...', name: 'Wholesalers', component: 'vcAccountWholesalers' },
         { path: '/wishlist', name: 'WishList', component: 'vcAccountLists' }
    ],
    controller: ['storefront.accountApi', 'storefrontApp.mainContext', 'loadingIndicatorService', function (accountApi, mainContext, loader) {
        var $ctrl = this;
        $ctrl.loader = loader;

        $ctrl.getQuotes = function (pageNumber, pageSize, sortInfos, callback) {
            loader.wrapLoading(function () {
                return accountApi.getQuotes({ pageNumber: pageNumber, pageSize: pageSize, sortInfos: sortInfos }, callback).$promise;
            });
        };

        $ctrl.updateProfile = function (updateRequest) {
            loader.wrapLoading(function () {
                return accountApi.updateAccount(updateRequest, mainContext.getCustomer).$promise;
            });
        };

        $ctrl.updateAddresses = function (data) {
            return loader.wrapLoading(function () {
                return accountApi.updateAddresses(data, mainContext.getCustomer).$promise;
            });
        };

        $ctrl.availCountries = accountApi.getCountries();

        $ctrl.getCountryRegions = function (country) {
            return accountApi.getCountryRegions(country).$promise;
        };

        $ctrl.changePassword = function (changePasswordData) {
            return loader.wrapLoading(function () {
                return accountApi.changePassword(changePasswordData).$promise;
            });
        };
    }]
})

.service('confirmService', ['$q', function ($q) {
    this.confirm = function (message) {
        return $q.when(window.confirm(message || 'Is it OK?'));
    };
}])

.factory('loadingIndicatorService', function () {
    var retVal = {
        isLoading: false,
        wrapLoading: function (func) {
            retVal.isLoading = true;
            return func().then(function (result) {
                retVal.isLoading = false;
                return result;
            },
            function () { retVal.isLoading = false; });
        }
    };

    return retVal;
});

angular.module('storefront.account')
.component('vcAccountAddresses', {
    templateUrl: "themes/assets/js/account/account-addresses.tpl.liquid",
    require: {
        accountManager: '^vcAccountManager'
    },
    controller: ['storefrontApp.mainContext', 'confirmService', '$translate', '$scope', 'loadingIndicatorService', function (mainContext, confirmService, $translate, $scope, loader) {
        var $ctrl = this;
        $ctrl.loader = loader;

        $scope.$watch(
          function () { return mainContext.customer.addresses; },
          function () {
              $ctrl.addresses = mainContext.customer.addresses;
          }
        );

        $ctrl.addNewAddress = function () {
            if (_.last(components).validate()) {
                $ctrl.addresses.push($ctrl.newAddress);
                $ctrl.newAddress = null;
                $ctrl.accountManager.updateAddresses($ctrl.addresses);
            }
        };

        $ctrl.submit = function () {
            if (components[$ctrl.editIdx].validate()) {
                angular.copy($ctrl.editItem, $ctrl.addresses[$ctrl.editIdx]);
                $ctrl.accountManager.updateAddresses($ctrl.addresses).then($ctrl.cancel);
            }
        };

        $ctrl.cancel = function () {
            $ctrl.editIdx = -1;
            $ctrl.editItem = null;
        };

        $ctrl.edit = function ($index) {
            $ctrl.editIdx = $index;
            $ctrl.editItem = angular.copy($ctrl.addresses[$ctrl.editIdx]);
        };

        $ctrl.delete = function ($index) {
            var showDialog = function (text) {
                confirmService.confirm(text).then(function (confirmed) {
                    if (confirmed) {
                        $ctrl.addresses.splice($index, 1);
                        $ctrl.accountManager.updateAddresses($ctrl.addresses);
                    }
                });
            };

            $translate('customer.addresses.delete_confirm').then(showDialog, showDialog);
        };

        var components = [];
        $ctrl.addComponent = function (component) {
            components.push(component);
        };
        $ctrl.removeComponent = function (component) {
            components = _.without(components, component);
        };
    }]
});

angular.module('storefront.account')
    .component('vcAccountLists', {
        templateUrl: "themes/assets/js/account/account-lists.tpl.liquid",
        $routeConfig: [
            { path: '/', name: 'WishList', component: 'vcAccountLists', useAsDefault: true }
        ],
        controller: ['listService', '$rootScope', 'cartService', '$translate', 'loadingIndicatorService', '$timeout', function (listService, $rootScope, cartService, $translate, loader, $timeout) {
            var $ctrl = this;
            $ctrl.loader = loader;
            $ctrl.selectedList = {};

            $ctrl.initialize = function (lists) {
                if (lists && lists.length > 0) {
                    $ctrl.lists = lists;
                    $ctrl.selectList(lists[0]);
                    angular.forEach($ctrl.lists, function (list) {
                        var titleKey = 'wishlist.general.' + list.name + '_list_title';
                        var descriptionKey = 'wishlist.general.' + list.name + '_list_description';
                        $translate([titleKey, descriptionKey]).then(function (translations) {
                            list.title = translations[titleKey];
                            list.description = translations[descriptionKey];
                        }, function (translationIds) {
                            list.title = translationIds[titleKey];
                            list.description = translationIds[descriptionKey];
                        });
                    });
                }
            };


            $ctrl.selectList = function (list) {
                $ctrl.selectedList = list;
                loader.wrapLoading(function () {
                    return listService.getWishlist(list.name).then(function (response) {
                        $ctrl.selectedList.items = response.data.items;                     
                    });
                });
            };

            $ctrl.removeLineItem = function (lineItem, list) {  
                loader.wrapLoading(function () {
                    return listService.removeLineItem(lineItem.id, list.name).then(function (response) {
                        $ctrl.selectList(list);
                    });
                });
            };

            $ctrl.addToCart = function (lineItem) {
                loader.wrapLoading(function () {
                    return cartService.addLineItem(lineItem.productId, 1).then(function (response) {
                        $ctrl.productAdded = true;
                        $timeout(function () {
                            $ctrl.productAdded = false;
                        }, 2000);
                    });
                });
            }
        }]
    });

angular.module('storefront.account')
.component('vcAccountOrders', {
    templateUrl: "themes/assets/js/account/account-orders.tpl.liquid",
    $routeConfig: [
     { path: '/', name: 'OrderList', component: 'vcAccountOrdersList', useAsDefault: true },
     { path: '/:number', name: 'OrderDetail', component: 'vcAccountOrderDetail' }
    ],
    controller: ['orderHelper', function (orderHelper) {
        var $ctrl = this;
        $ctrl.orderHelper = orderHelper;
    }]
})

.component('vcAccountOrdersList', {
    templateUrl: "account-orders-list.tpl",
    controller: ['storefront.orderApi', 'loadingIndicatorService', function (orderApi, loader) {
        var ctrl = this;
        ctrl.loader = loader;
        ctrl.pageSettings = { currentPage: 1, itemsPerPageCount: 5, numPages: 10 };
        ctrl.pageSettings.pageChanged = function () {
            loader.wrapLoading(function () {
                return orderApi.search({
                    pageNumber: ctrl.pageSettings.currentPage,
                    pageSize: ctrl.pageSettings.itemsPerPageCount,
                    sortInfos: ctrl.sortInfos
                }, function (data) {
                    ctrl.entries = data.results;
                    ctrl.pageSettings.totalItems = data.totalCount;
                }).$promise;
            });
        };

        this.$routerOnActivate = function (next) {
            ctrl.pageSettings.currentPage = next.params.pageNumber || ctrl.pageSettings.currentPage;
            ctrl.pageSettings.pageChanged();
        };
    }]
})

.component('vcAccountOrderDetail', {
    templateUrl: "account-order-detail.tpl",
    require: {
        accountManager: '^vcAccountManager'
    },
    controller: ['storefront.orderApi', '$rootScope', '$window', 'loadingIndicatorService', 'confirmService', 'orderHelper', function (orderApi, $rootScope, $window, loader, confirmService, orderHelper) {
        var $ctrl = this;
        $ctrl.loader = loader;
        $ctrl.hasPhysicalProducts = true;

        function refresh() {
            loader.wrapLoading(function () {
                $ctrl.order = orderApi.get({ number: $ctrl.orderNumber }, function (result) {
                    $ctrl.isShowPayment = false;
                    var lastPayment = _.last(_.sortBy($ctrl.order.inPayments, 'createdDate'));
                    $ctrl.billingAddress = (lastPayment && lastPayment.billingAddress) ||
                            _.findWhere($ctrl.order.addresses, { type: 'billing' }) ||
                            _.first($ctrl.order.addresses);
                    $ctrl.amountToPay = orderHelper.getNewPayment($ctrl.order).sum.amount;

                    if ($ctrl.amountToPay > 0) {
                        $ctrl.billingAddressEqualsShipping = true;
                        loadPromise = orderApi.getNewPaymentData({ number: $ctrl.orderNumber }, function (result) {
                            //$ctrl.order = result.order;
                            configurePayment(result.paymentMethods, result.payment);
                        }).$promise;
                    }
                });
                return $ctrl.order.$promise;
            });
        }

        this.$routerOnActivate = function (next) {
            $ctrl.pageNumber = next.params.pageNumber || 1;
            $ctrl.orderNumber = next.params.number;

            refresh();
        };

        $ctrl.getInvoicePdf = function () {
            var url = $window.BASE_URL + 'storefrontapi/orders/' + $ctrl.orderNumber + '/invoice';
            $window.open(url, '_blank');
        }

        $ctrl.showPayment = function () {
            loadPromise.then(function (result) {
                $ctrl.isShowPayment = true;
            });
        };

        var loadPromise;
        $ctrl.getAvailPaymentMethods = function () {
            return loadPromise.then(function (result) {
                var preselectedMaymentMethod;
                if ($ctrl.payment.gatewayCode) {
                    preselectedMaymentMethod = _.findWhere(result.paymentMethods, { code: $ctrl.payment.gatewayCode });
                }

                return preselectedMaymentMethod ? [preselectedMaymentMethod] : result.paymentMethods;
            });
        };

        $ctrl.selectPaymentMethod = function (paymentMethod) {
            angular.extend($ctrl.payment, paymentMethod);
            $ctrl.payment.gatewayCode = paymentMethod.code;
            // $ctrl.payment.sum = angular.copy($ctrl.order.total);
            // $ctrl.payment.sum.amount += paymentMethod.totalWithTax.amount;

            $ctrl.validate();
        };

        $ctrl.validate = function () {
            $ctrl.isValid = $ctrl.payment &&
                $ctrl.payment.gatewayCode &&
                $ctrl.payment.sum && $ctrl.payment.sum.amount > 0 &&
                _.every(components, function (x) {
                    return typeof x.validate !== "function" || x.validate();
                });

            return $ctrl.isValid;
        };

        $ctrl.submit = function () {
            if ($ctrl.validate()) {
                loader.wrapLoading(function () {
                    $ctrl.payment.bankCardInfo = $ctrl.paymentMethod.card;
                    return orderApi.addOrUpdatePayment({ number: $ctrl.orderNumber }, $ctrl.payment, function (payment) {
                        orderApi.processPayment({ number: $ctrl.orderNumber, paymentNumber: payment.number }, $ctrl.paymentMethod.card, function (result) {
                            var orderProcessingResult = result.orderProcessingResult;
                            var paymentMethod = result.paymentMethod;

                            if (!orderProcessingResult.isSuccess) {
                                $rootScope.$broadcast('storefrontError', {
                                    type: 'error',
                                    title: ['Error in new payment processing: ', orderProcessingResult.error, 'New Payment status: ' + orderProcessingResult.newPaymentStatus].join(' '),
                                    message: orderProcessingResult.error,
                                });
                                return;
                            }

                            if (paymentMethod.paymentMethodType && paymentMethod.paymentMethodType.toLowerCase() === 'preparedform' && orderProcessingResult.htmlForm) {
                                outerRedirect($ctrl.accountManager.baseUrl + 'cart/checkout/paymentform?orderNumber=' + $ctrl.orderNumber);
                            } else if (paymentMethod.paymentMethodType && paymentMethod.paymentMethodType.toLowerCase() === 'redirection' && orderProcessingResult.redirectUrl) {
                                outerRedirect(orderProcessingResult.redirectUrl);
                            } else {
                                if ($ctrl.accountManager.customer.isRegisteredUser) {
                                    refresh();
                                } else {
                                    outerRedirect($ctrl.accountManager.baseUrl + 'cart/thanks/' + $ctrl.orderNumber);
                                }
                            }
                        })
                    }).$promise;
                });
            }
        };

        $ctrl.cancel = function () {
            confirmService.confirm('Cancel this payment?').then(function (confirmed) {
                if (confirmed) {
                    loader.wrapLoading(function () {
                        return orderApi.cancelPayment({ number: $ctrl.orderNumber, paymentNumber: $ctrl.payment.number }, null, refresh).$promise;
                    });
                }
            });
        };

        var components = [];
        $ctrl.addComponent = function (component) {
            components.push(component);
        };
        $ctrl.removeComponent = function (component) {
            components = _.without(components, component);
        };

        function configurePayment(paymentMethods, newPaymentTemplate) {
            $ctrl.payment = orderHelper.getNewPayment($ctrl.order, paymentMethods, newPaymentTemplate);
            $ctrl.payment.purpose = $ctrl.payment.purpose || 'Repeated payment';
            $ctrl.amountToPay = $ctrl.payment.sum.amount;

            $ctrl.canCancelPayment = $ctrl.payment.id !== newPaymentTemplate.id;
            if ($ctrl.canCancelPayment) {
                $ctrl.selectPaymentMethod(_.findWhere(paymentMethods, { code: $ctrl.payment.gatewayCode }));
            }

            if (!_.some($ctrl.order.shipments)) {
                $ctrl.hasPhysicalProducts = false;
                $ctrl.billingAddressEqualsShipping = false;
            }
        }

        function outerRedirect(absUrl) {
            $window.location.href = absUrl;
        };
    }]
})

.factory('orderHelper', function () {
    var retVal = {
        getNewPayment: function (order, paymentMethods, newPaymentTemplate) {
            var retVal;
            var paidPayments = _.filter(order.inPayments, function (x) {
                return x.status === 'Paid';
            });
            var paidAmount = _.reduce(paidPayments, function (memo, num) { return memo + num.sum.amount; }, 0);
            var amountToPay = order.total.amount - paidAmount;

            var pendingPayments = _.filter(order.inPayments, function (x) {
                return !x.isCancelled &&
                        (x.status === 'New' || x.status === 'Pending') &&
                        x.sum.amount > 0; // && x.sum.amount === amountToPay;
            });
            var pendingPayment = _.last(_.sortBy(pendingPayments, 'createdDate'));
            if (pendingPayment && (!paymentMethods || _.findWhere(paymentMethods, { code: pendingPayment.gatewayCode }))) {
                retVal = pendingPayment;
            } else {
                newPaymentTemplate = newPaymentTemplate || { sum: {} };
                newPaymentTemplate.sum.amount = amountToPay;
                retVal = newPaymentTemplate;
            }

            return retVal;
        }
    };

    return retVal;
})

.filter('orderToSummarizedStatusLabel', ['orderHelper', function (orderHelper) {
    return function (order) {
        var retVal = order.status || 'New';

        var found = _.findWhere(orderHelper.statusLabels, { status: retVal.toLowerCase() });
        if (found) {
            retVal = found.label;
        }

        return retVal;
    };
}])
;

angular.module('storefront.account')
.component('vcAccountPasswordChange', {
    templateUrl: "themes/assets/js/account/account-password-change.tpl.liquid",
    require: {
        accountManager: '^vcAccountManager'
    },
    controller: ['loadingIndicatorService', function (loader) {
        var ctrl = this;
        ctrl.loader = loader;
        ctrl.passwordChangeData = {};

        ctrl.submit = function () {
            // validation
            ctrl.errors = null;
            ctrl.error = {};
            var hasError = false;
            var errorMsg;

            errorMsg = ctrl.passwordChangeData.oldPassword === ctrl.passwordChangeData.newPassword;
            ctrl.error.newPassword = errorMsg
            hasError = hasError || errorMsg;

            if (!hasError) {
                errorMsg = ctrl.passwordChangeData.newPassword !== ctrl.passwordChangeData.newPassword2;
                ctrl.error.newPassword2 = errorMsg;
                hasError = hasError || errorMsg;
            }

            if (!hasError) {
                ctrl.accountManager.changePassword(ctrl.passwordChangeData).then(function (result) {
                    angular.extend(ctrl, result);
                    ctrl.passwordChangeData = {};
                    ctrl.form.$setPristine();
                });
            }
        };

        ctrl.setForm = function (frm) { ctrl.form = frm; };
    }]
});

angular.module('storefront.account')
.component('vcAccountProfileUpdate', {
    templateUrl: "themes/assets/js/account/account-profile-update.tpl.liquid",
    bindings: {
        $router: '<'
    },
    require: {
        accountManager: '^vcAccountManager'
    },
    controller: ['storefrontApp.mainContext', '$scope', 'loadingIndicatorService', function (mainContext, $scope, loader) {
        var $ctrl = this;
        $ctrl.loader = loader;
        
        $scope.$watch(
            function () { return mainContext.customer; },
            function (customer) {
                $ctrl.customer = customer;
                if (customer) {
                    if (customer.isContract) {
                        $ctrl.$router.navigate(['Orders']);
                    }
                    $ctrl.changeData =
                    {
                        firstName: customer.firstName,
                        lastName: customer.lastName,
                        email: customer.email
                    };
                }
            });

        $ctrl.submit = function () {
            // no validation
            $ctrl.accountManager.updateProfile($ctrl.changeData);
        };
    }]
});

angular.module('storefront.account')
.component('vcAccountQuotes', {
    templateUrl: "themes/assets/js/account/account-quotes.tpl.liquid",
    require: {
        accountManager: '^vcAccountManager'
    },
    controller: [function () {
        var ctrl = this;
        ctrl.pageSettings = { currentPage: 1, itemsPerPageCount: 5, numPages: 10 };
        ctrl.pageSettings.pageChanged = function () {
            ctrl.accountManager.getQuotes(ctrl.pageSettings.currentPage, ctrl.pageSettings.itemsPerPageCount, ctrl.sortInfos, function (data) {
                ctrl.entries = data.results;
                ctrl.pageSettings.totalItems = data.totalCount;
            });
        };
        
        this.$routerOnActivate = function (next) {
            ctrl.pageSettings.currentPage = next.params.pageNumber || ctrl.pageSettings.currentPage;
            ctrl.pageSettings.pageChanged();
        };
    }]
});

angular.module('storefront.account')
.component('vcAccountSubscriptions', {
    templateUrl: "themes/assets/js/account/account-subscriptions.tpl.liquid",
    $routeConfig: [
     { path: '/', name: 'SubscriptionList', component: 'vcAccountSubscriptionsList', useAsDefault: true },
     { path: '/:number', name: 'SubscriptionDetail', component: 'vcAccountSubscriptionDetail' }
    ]
})

.component('vcAccountSubscriptionsList', {
    templateUrl: "account-subscriptions-list.tpl",
    controller: ['storefront.subscriptionApi', 'confirmService', 'loadingIndicatorService', '$translate', function (subscriptionApi, confirmService, loader, $translate) {
        var $ctrl = this;
        $ctrl.loader = loader;
        $ctrl.pageSettings = { currentPage: 1, itemsPerPageCount: 5, numPages: 10 };
        $ctrl.pageSettings.pageChanged = function () {
            loader.wrapLoading(function () {
                return subscriptionApi.search({
                    pageNumber: $ctrl.pageSettings.currentPage,
                    pageSize: $ctrl.pageSettings.itemsPerPageCount,
                    sortInfos: $ctrl.sortInfos
                }, function (data) {
                    $ctrl.entries = data.results;
                    $ctrl.pageSettings.totalItems = data.totalCount;
                }).$promise;
            });
        };

        this.$routerOnActivate = function (next) {
            $ctrl.pageSettings.currentPage = next.params.pageNumber || $ctrl.pageSettings.currentPage;
            $ctrl.pageSettings.pageChanged();
        };
    }]
})

.component('vcAccountSubscriptionDetail', {
    templateUrl: "account-subscription-detail.tpl",
    controller: ['storefront.subscriptionApi', 'confirmService', 'loadingIndicatorService', '$translate', function (subscriptionApi, confirmService, loader, $translate) {
        var $ctrl = this;
        $ctrl.loader = loader;

        function refresh() {
            loader.wrapLoading(function () {
                return subscriptionApi.get({ number: $ctrl.entryNumber }, function (result) {
                    $ctrl.subscription = angular.copy(result);
                }).$promise;
            });
        }

        this.$routerOnActivate = function (next) {
            $ctrl.pageNumber = next.params.pageNumber || 1;
            $ctrl.entryNumber = next.params.number;

            refresh();
        };

        $ctrl.cancel = function () {
            //var showDialog = function (text) {
            //    confirmService.confirm(text).then(function (confirmed) {
            //        if (confirmed) {
            loader.wrapLoading(function () {
                return subscriptionApi.cancel({ number: $ctrl.entryNumber }, { number: $ctrl.entryNumber, cancelReason: $ctrl.cancelReason }, function (result) {
                    $ctrl.subscription = angular.copy(result);
                    $ctrl.isCancelFormVisible = false;
                }).$promise;
            });
            //        }
            //    });
            //};
            //$translate('customer.subscription.cancel_confirmation').then(showDialog, showDialog);
        };
    }]
})

.filter('toIntervalKey', function () {
    return function (data, data_intervalCount) {
        var retVal = 'customer.subscriptions.intervals.' + data.interval.toLowerCase() + '_' + (data_intervalCount === 1 ? 1 : 'plural');
        //var everyKey = 'customer.subscriptions.intervals.every';

        //$translate([intervalKey, everyKey]).then(function (translations) {
        //var intervalVal = translations[intervalKey];
        //  var everyVal = translations[everyKey];

        //if (data_intervalCount === 1) {
        //    retVal = intervalKey;
        //} else {
        //    retVal = data_intervalCount + intervalVal;
        //}
        //});

        return retVal;
    };
})
;
angular.module('storefront.account')
.component('vcAccountWholesalers', {
    templateUrl: "themes/assets/account-wholesalers.tpl.liquid",
    $routeConfig: [
        { path: '/', name: 'WholesalersList', component: 'vcAccountWholesalersList', useAsDefault: true }
    ],
    controller: ['storefront.wholesalersApi', function (accountApi) {
        var $ctrl = this;
    }]
})

.component('vcAccountWholesalersList', {
    templateUrl: "account-wholesalers.tpl",
    bindings: { $router: '<' },
    controller: ['storefrontApp.mainContext', '$scope', 'storefront.wholesalersApi', 'loadingIndicatorService', 'confirmService', '$location', '$translate', function (mainContext, $scope, wholesalersApi, loader, confirmService, $location, $translate) {
        var $ctrl = this;        
        $ctrl.loader = loader;
        $ctrl.pageSettings = { currentPage: 1, itemsPerPageCount: 5, numPages: 10 };
        $ctrl.pageSettings.pageChanged = function () {
            loader.wrapLoading(function () {
                return wholesalersApi.getWholesalersList(function (data) {
                    $ctrl.entries = data;
                    $ctrl.pageSettings.totalItems = data.length;                      
                }).$promise;
            });
        };

        this.$routerOnActivate = function (next) {
            $ctrl.pageSettings.currentPage = next.params.pageNumber || $ctrl.pageSettings.currentPage;
        };

        $scope.$watch(
            function () { return mainContext.customer; },
            function (customer) {                 
                    $ctrl.pageSettings.pageChanged();                    
            }
        );
                    

        $ctrl.sendAgreement = function (wholesaler) {
            loader.wrapLoading(function () {
                return wholesalersApi.sentDeliveryAgreementRequest(wholesaler.agreementRequest, function (data) {
                    $ctrl.pageSettings.pageChanged();
                }).$promise;
            });
        };

        $ctrl.confirmAgreement = function (agreement) {
            loader.wrapLoading(function () {
                return wholesalersApi.confirmDeliveryAgreementRequest({ id: agreement.id }, {}, function (data) {
                    $ctrl.pageSettings.pageChanged();
                }).$promise;
            });
        };

        $ctrl.selectWholesaler = function (wholesaler) {
            loader.wrapLoading(function () {
                return wholesalersApi.selectWholesaler({ id: wholesaler.id }, {}, function (data) {
                    $ctrl.pageSettings.pageChanged();
                }).$promise;
            });
        };
            
        $ctrl.validate = function () {
            $ctrl.inviteForm.$setSubmitted();
            return $ctrl.inviteForm.valid;
        };

    }]
});

angular.module('storefront.account')
    .factory('storefront.accountApi', ['$resource', function ($resource) {
        return $resource('storefrontapi/account', null, {
            updateAccount: { url: 'storefrontapi/account', method: 'POST' },
            changePassword: { url: 'storefrontapi/account/password', method: 'POST' },
            getQuotes: { url: 'storefrontapi/account/quotes' },
            updateAddresses: { url: 'storefrontapi/account/addresses', method: 'POST' },
            getCountries: { url: 'storefrontapi/countries', isArray: true },
            getCountryRegions: { url: 'storefrontapi/countries/:code3/regions', isArray: true }
        });
    }])
    .factory('storefront.orderApi', ['$resource', function ($resource) {
        return $resource('storefrontapi/orders/:number', null, {
            search: { url: 'storefrontapi/orders/search', method: 'POST' },
            getNewPaymentData: { url: 'storefrontapi/orders/:number/newpaymentdata' },
            addOrUpdatePayment: { url: 'storefrontapi/orders/:number/payments', method: 'POST' },
            processPayment: { url: 'storefrontapi/orders/:number/payments/:paymentNumber/process', method: 'POST' },
            cancelPayment: { url: 'storefrontapi/orders/:number/payments/:paymentNumber/cancel', method: 'POST' }
        });
    }])
    .factory('storefront.subscriptionApi', ['$resource', function ($resource) {
        return $resource('storefrontapi/subscriptions/:number', null, {
            search: { url: 'storefrontapi/subscriptions/search', method: 'POST' },
            cancel: { url: 'storefrontapi/subscriptions/:number/cancel', method: 'POST' }
        });
    }]);

<<<<<<< HEAD
        invite: { url: apiBaseUrl + 'api/b2b/invite', method: 'POST' },

        getUser: { url: apiBaseUrl + 'api/b2b/users/:userName' },
        updateUser: { url: apiBaseUrl + 'api/b2b/users', method: 'PUT' },
        getRoles: { url: apiBaseUrl + 'api/b2b/roles', isArray: true }
    });
}])
.factory('storefront.corporateRegisterApi', ['$resource', 'apiBaseUrl', function ($resource, apiBaseUrl) {
    return $resource(apiBaseUrl + 'api/b2b/register', {}, {
        register: { url: 'storefrontapi/account/register', method: 'POST' }    
    });
}])
.factory('storefront.corporateApiErrorHelper', ['$rootScope', function ($rootScope) {
    return {
        clearErrors: function($scope) {
            $scope.errorMessage = null;
            $scope.errors = null;
        },
        handleErrors: function ($scope, rejection) {
            if (rejection.status == 400) {
                $scope.errorMessage = rejection.data.message;
                $scope.errors = rejection.data.modelState;
                $rootScope.closeNotification();
            }
        }
    };
=======
angular.module('storefront.account')
.factory('storefront.wholesalersApi', ['$resource', function ($resource) {
    return $resource('storefrontapi/wholesalers', {}, {
        getWholesalersList: { url: 'storefrontapi/wholesalers', isArray: true },
        sentDeliveryAgreementRequest: { url: 'storefrontapi/wholesalers/agreement/send', method: 'POST' },
        selectWholesaler: { url: 'storefrontapi/wholesalers/:id/select' },
        confirmDeliveryAgreementRequest: { url: 'wholesalers/agreements/:id/confirm'}
    });
>>>>>>> a095cbb6
}]);<|MERGE_RESOLUTION|>--- conflicted
+++ resolved
@@ -1875,6 +1875,66 @@
     }]
 });
 
+var storefrontApp = angular.module('storefrontApp');
+storefrontApp.controller('accountRegisterController', ['$q', '$scope', 'storefrontApp.mainContext', 'storefront.accountApi', 'loadingIndicatorService',
+    function ($q, $scope, mainContext, accountApi, loader) {
+
+        $scope.loader = loader;
+        $scope.memberComponent = null;
+        $scope.newMember = null;
+
+        $scope.registerMemberFieldsConfig = [
+            {
+                field: 'CompanyName',
+                disabled: false,
+                visible: true,
+                required: true
+            },
+            {
+                field: 'Email',
+                disabled: false,
+                visible: true,
+                required: true
+            },
+            {
+                field: 'UserName',
+                disabled: false,
+                visible: true,
+                required: true
+            },
+            {
+                field: 'Password',
+                disabled: false,
+                visible: true,
+                required: true
+            }
+        ];
+
+        function getParams() {
+            var params = window.location.search.substring(1).split("&"), result = {}, param, i;
+            for (i in params) {
+                if (params.hasOwnProperty(i)) {
+                    if (params[i] === "") continue;
+
+                    param = params[i].split("=");
+                    result[decodeURIComponent(param[0])] = decodeURIComponent(param[1]);
+                }
+            }
+            return result;
+        }
+
+        $scope.register = function () {
+            $scope.error = null;
+            $scope.loader.wrapLoading(function () {
+                return accountApi.register($scope.newMember, function (result) {
+                    $scope.complete = true;
+                }, function (rejection) {
+                }).$promise;
+            });
+
+        };
+    }]);
+
 angular.module('storefront.account')
 .component('vcAccountSubscriptions', {
     templateUrl: "themes/assets/js/account/account-subscriptions.tpl.liquid",
@@ -2043,6 +2103,7 @@
 angular.module('storefront.account')
     .factory('storefront.accountApi', ['$resource', function ($resource) {
         return $resource('storefrontapi/account', null, {
+            register: { url: 'storefrontapi/account/register', method: 'POST' },
             updateAccount: { url: 'storefrontapi/account', method: 'POST' },
             changePassword: { url: 'storefrontapi/account/password', method: 'POST' },
             getQuotes: { url: 'storefrontapi/account/quotes' },
@@ -2067,34 +2128,6 @@
         });
     }]);
 
-<<<<<<< HEAD
-        invite: { url: apiBaseUrl + 'api/b2b/invite', method: 'POST' },
-
-        getUser: { url: apiBaseUrl + 'api/b2b/users/:userName' },
-        updateUser: { url: apiBaseUrl + 'api/b2b/users', method: 'PUT' },
-        getRoles: { url: apiBaseUrl + 'api/b2b/roles', isArray: true }
-    });
-}])
-.factory('storefront.corporateRegisterApi', ['$resource', 'apiBaseUrl', function ($resource, apiBaseUrl) {
-    return $resource(apiBaseUrl + 'api/b2b/register', {}, {
-        register: { url: 'storefrontapi/account/register', method: 'POST' }    
-    });
-}])
-.factory('storefront.corporateApiErrorHelper', ['$rootScope', function ($rootScope) {
-    return {
-        clearErrors: function($scope) {
-            $scope.errorMessage = null;
-            $scope.errors = null;
-        },
-        handleErrors: function ($scope, rejection) {
-            if (rejection.status == 400) {
-                $scope.errorMessage = rejection.data.message;
-                $scope.errors = rejection.data.modelState;
-                $rootScope.closeNotification();
-            }
-        }
-    };
-=======
 angular.module('storefront.account')
 .factory('storefront.wholesalersApi', ['$resource', function ($resource) {
     return $resource('storefrontapi/wholesalers', {}, {
@@ -2103,5 +2136,4 @@
         selectWholesaler: { url: 'storefrontapi/wholesalers/:id/select' },
         confirmDeliveryAgreementRequest: { url: 'wholesalers/agreements/:id/confirm'}
     });
->>>>>>> a095cbb6
 }]);