﻿using Microsoft.AspNetCore.Authorization;
using Microsoft.AspNetCore.Builder;
using Microsoft.AspNetCore.Hosting;
using Microsoft.AspNetCore.Http;
using Microsoft.AspNetCore.Identity;
using Microsoft.AspNetCore.Mvc;
using Microsoft.AspNetCore.Rewrite;
using Microsoft.Extensions.Configuration;
using Microsoft.Extensions.DependencyInjection;
using System;
using VirtoCommerce.LiquidThemeEngine;
using VirtoCommerce.Storefront.Authentication;
using VirtoCommerce.Storefront.Authorization;
using VirtoCommerce.Storefront.Binders;
using VirtoCommerce.Storefront.Common;
using VirtoCommerce.Storefront.DependencyInjection;
using VirtoCommerce.Storefront.Domain;
using VirtoCommerce.Storefront.Extensions;
using VirtoCommerce.Storefront.Infrastructure;
using VirtoCommerce.Storefront.JsonConverters;
using VirtoCommerce.Storefront.Middleware;
using VirtoCommerce.Storefront.Model;
using VirtoCommerce.Storefront.Model.Cart.Services;
using VirtoCommerce.Storefront.Model.Catalog.Services;
using VirtoCommerce.Storefront.Model.Common;
using VirtoCommerce.Storefront.Model.Common.Bus;
using VirtoCommerce.Storefront.Model.Common.Events;
using VirtoCommerce.Storefront.Model.Customer;
using VirtoCommerce.Storefront.Model.Customer.Services;
using VirtoCommerce.Storefront.Model.Inventory.Services;
using VirtoCommerce.Storefront.Model.LinkList.Services;
using VirtoCommerce.Storefront.Model.Marketing.Services;
using VirtoCommerce.Storefront.Model.Order.Services;
using VirtoCommerce.Storefront.Model.Pricing.Services;
using VirtoCommerce.Storefront.Model.Quote.Services;
using VirtoCommerce.Storefront.Model.Recommendations;
using VirtoCommerce.Storefront.Model.Services;
using VirtoCommerce.Storefront.Model.StaticContent;
using VirtoCommerce.Storefront.Model.Stores;
using VirtoCommerce.Storefront.Model.Subscriptions.Services;
using VirtoCommerce.Storefront.Model.Tax.Services;
using VirtoCommerce.Storefront.Routing;
using VirtoCommerce.Tools;

namespace VirtoCommerce.Storefront
{
    public class Startup
    {
        public Startup(IConfiguration configuration, IHostingEnvironment hostingEnviroment)
        {
            Configuration = configuration;
            HostingEnvironment = hostingEnviroment;
        }

        public IConfiguration Configuration { get; }
        public IHostingEnvironment HostingEnvironment { get; }

        // This method gets called by the runtime. Use this method to add services to the container.
        public void ConfigureServices(IServiceCollection services)
        {
            services.AddMemoryCache();
            services.AddResponseCaching();

            services.Configure<StorefrontOptions>(Configuration.GetSection("VirtoCommerce"));

            //The IHttpContextAccessor service is not registered by default
            //https://github.com/aspnet/Hosting/issues/793
            services.AddSingleton<IHttpContextAccessor, HttpContextAccessor>();
            services.AddSingleton<IWorkContextAccessor, WorkContextAccessor>();
            services.AddSingleton<IUrlBuilder, UrlBuilder>();
            services.AddSingleton<IStorefrontUrlBuilder, StorefrontUrlBuilder>();

            services.AddSingleton<IStoreService, StoreService>();
            services.AddSingleton<ICurrencyService, CurrencyService>();
            services.AddSingleton<ISlugRouteService, SlugRouteService>();
            services.AddSingleton<ICustomerService, CustomerService>();
            services.AddSingleton<ICustomerOrderService, CustomerOrderService>();
            services.AddSingleton<IQuoteService, QuoteService>();
            services.AddSingleton<ISubscriptionService, SubscriptionService>();
            services.AddSingleton<ICatalogService, CatalogService>();
            services.AddSingleton<IInventoryService, InventoryService>();
            services.AddSingleton<IPricingService, PricingService>();
            services.AddSingleton<ITaxEvaluator, TaxEvaluator>();
            services.AddSingleton<IPromotionEvaluator, PromotionEvaluator>();
            services.AddSingleton<IMarketingService, MarketingService>();
            services.AddSingleton<IProductAvailabilityService, ProductAvailabilityService>();
            services.AddSingleton<IQuoteRequestBuilder, QuoteRequestBuilder>();
            services.AddSingleton<ICartBuilder, CartBuilder>();
            services.AddSingleton<IStaticContentService, StaticContentService>();
            services.AddSingleton<IMenuLinkListService, MenuLinkListServiceImpl>();
            services.AddSingleton<IStaticContentItemFactory, StaticContentItemFactory>();
            services.AddSingleton<IApiChangesWatcher, ApiChangesWatcher>();
            services.AddSingleton<AssociationRecommendationsProvider>();
            services.AddSingleton<CognitiveRecommendationsProvider>();
            services.AddSingleton<IRecommendationProviderFactory, RecommendationProviderFactory>(provider => new RecommendationProviderFactory(provider.GetService<AssociationRecommendationsProvider>(), provider.GetService<CognitiveRecommendationsProvider>()));

            //Register events framework dependencies
            services.AddSingleton(new InProcessBus());
            services.AddSingleton<IEventPublisher>(provider => provider.GetService<InProcessBus>());
            services.AddSingleton<IHandlerRegistrar>(provider => provider.GetService<InProcessBus>());

            //Register platform API clients
            services.AddPlatformEndpoint(options =>
            {
                Configuration.GetSection("VirtoCommerce:Endpoint").Bind(options);
            });

            services.AddSingleton<ICountriesService, FileSystemCountriesService>();
            services.Configure<FileSystemCountriesOptions>(options =>
            {
               options.FilePath = HostingEnvironment.MapPath("~/countries.json");
            });

            var contentConnectionString = BlobConnectionString.Parse(Configuration.GetConnectionString("ContentConnectionString"));
            if (contentConnectionString.Provider.EqualsInvariant("AzureBlobStorage"))
            {
                services.AddAzureBlobContent(options =>
                {
                    options.Container = contentConnectionString.RootPath;
                    options.ConnectionString = contentConnectionString.ConnectionString;
                });
            }
            else
            {
                services.AddFileSystemBlobContent(options =>
                {
                    options.Path = HostingEnvironment.MapPath(contentConnectionString.RootPath);
                });
            }

            //Identity overrides for use remote user storage
            services.AddSingleton<IUserStore<CustomerInfo>, CustomUserStore>();
            services.AddSingleton<IUserPasswordStore<CustomerInfo>, CustomUserStore>();
            services.AddSingleton<IUserEmailStore<CustomerInfo>, CustomUserStore>();
            services.AddSingleton<IUserLoginStore<CustomerInfo>, CustomUserStore>();
            services.AddSingleton<IUserClaimsPrincipalFactory<CustomerInfo>, CustomerInfoPrincipalFactory>();
            services.AddScoped<UserManager<CustomerInfo>, CustomUserManager>();

<<<<<<< HEAD
            var auth = services.AddAuthentication() 
                .AddCookie(options =>
                {
                    options.LoginPath = new PathString("/Account/Login");                    
                });

            var facebookAppId = Configuration["Authentication:Facebook:AppId"];
            var facebookAppSecret = Configuration["Authentication:Facebook:AppSecret"];
            if (!string.IsNullOrEmpty(facebookAppId) && !string.IsNullOrEmpty(facebookAppSecret))
            {
                auth.AddFacebook(facebookOptions =>
                {
                    facebookOptions.AppId = facebookAppId;
                    facebookOptions.AppSecret = facebookAppSecret;
                });
            }

            var googleClientId = Configuration["Authentication:Google:ClientId"];
            var googleClientSecret = Configuration["Authentication:Google:ClientSecret"];
            if (!string.IsNullOrEmpty(googleClientId) && !string.IsNullOrEmpty(googleClientSecret))
            {
                auth.AddGoogle(googleOptions =>
                {
                    googleOptions.ClientId = googleClientId;
                    googleOptions.ClientSecret = googleClientSecret;
                });
            }

=======
            services.AddAuthentication();
            //Resource-based authorization that requires API permissions for some operations
            services.AddSingleton<IAuthorizationHandler, StorefrontAuthorizationHandler>();
            services.AddAuthorization(options =>
            {
                options.AddPolicy("CanImpersonate",
                                  policy => policy.Requirements.Add(AuthorizationOperations.CanImpersonate));
            });
>>>>>>> 03d1f0ef
            services.AddIdentity<CustomerInfo, IdentityRole>(options =>
            {
                options.Password.RequiredLength = 8;
                options.Password.RequireLowercase = true;
                options.Password.RequireUppercase = true;
                options.Password.RequireDigit = false;
                options.Password.RequireNonAlphanumeric = false;
            }).AddDefaultTokenProviders();


            services.ConfigureApplicationCookie(options =>
            {
                // Cookie settings
                options.Cookie.HttpOnly = true;
                options.Cookie.Expiration = TimeSpan.FromDays(30);
                options.LoginPath = "/Account/Login"; // If the LoginPath is not set here, ASP.NET Core will default to /Account/Login
                options.LogoutPath = "/Account/Logout"; // If the LogoutPath is not set here, ASP.NET Core will default to /Account/Logout 
                options.AccessDeniedPath = "/error/AccessDenied";
                options.SlidingExpiration = true;
            });

            //Add Liquid view engine
            services.AddLiquidViewEngine(options =>
            {
                Configuration.GetSection("VirtoCommerce:LiquidThemeEngine").Bind(options);
            });

            var snapshotProvider = services.BuildServiceProvider();
            //Register JSON converters to 
            services.AddMvc(options =>
            {
                options.CacheProfiles.Add("Default", new CacheProfile()
                {
                    Duration = (int)TimeSpan.FromHours(1).TotalSeconds,
                    VaryByHeader = "host"
                });
            }).AddJsonOptions(options =>
            {
                options.SerializerSettings.Converters.Add(new CartTypesJsonConverter(snapshotProvider.GetService<IWorkContextAccessor>()));
                options.SerializerSettings.Converters.Add(new MoneyJsonConverter(snapshotProvider.GetService<IWorkContextAccessor>()));
                options.SerializerSettings.Converters.Add(new CurrencyJsonConverter(snapshotProvider.GetService<IWorkContextAccessor>()));
                options.SerializerSettings.Converters.Add(new OrderTypesJsonConverter(snapshotProvider.GetService<IWorkContextAccessor>()));
                options.SerializerSettings.Converters.Add(new RecommendationJsonConverter(snapshotProvider.GetService<IRecommendationProviderFactory>()));
            }).AddViewOptions(options =>
            {
                options.ViewEngines.Add(snapshotProvider.GetService<ILiquidViewEngine>());
            });
            
            //Register event handlers via reflection
            services.RegisterAssembliesEventHandlers(typeof(Startup));

        }

        // This method gets called by the runtime. Use this method to configure the HTTP request pipeline.
        public void Configure(IApplicationBuilder app, IHostingEnvironment env)
        {
            if (env.IsDevelopment())
            {
                app.UseDeveloperExceptionPage();
                app.UseBrowserLink();
            }
            else
            {
                app.UseExceptionHandler("/error/500");
            }

            app.UseResponseCaching();

            app.UseStaticFiles();

            app.UseAuthentication();

            app.UseMiddleware<WorkContextBuildMiddleware>();
            app.UseMiddleware<StoreMaintenanceMiddleware>();
            app.UseMiddleware<NoLiquidThemeMiddleware>();
            app.UseMiddleware<ApiErrorHandlingMiddleware>();

            app.UseStatusCodePagesWithReExecute("/error/{0}");

            var options = new RewriteOptions().Add(new StorefrontUrlNormalizeRule());
            app.UseRewriter(options);
            app.UseMvc(routes =>
            {
                routes.MapStorefrontRoutes();
            });


        }
    }
}<|MERGE_RESOLUTION|>--- conflicted
+++ resolved
@@ -8,6 +8,7 @@
 using Microsoft.Extensions.Configuration;
 using Microsoft.Extensions.DependencyInjection;
 using System;
+using System.Linq;
 using VirtoCommerce.LiquidThemeEngine;
 using VirtoCommerce.Storefront.Authentication;
 using VirtoCommerce.Storefront.Authorization;
@@ -108,7 +109,7 @@
             services.AddSingleton<ICountriesService, FileSystemCountriesService>();
             services.Configure<FileSystemCountriesOptions>(options =>
             {
-               options.FilePath = HostingEnvironment.MapPath("~/countries.json");
+                options.FilePath = HostingEnvironment.MapPath("~/countries.json");
             });
 
             var contentConnectionString = BlobConnectionString.Parse(Configuration.GetConnectionString("ContentConnectionString"));
@@ -136,36 +137,6 @@
             services.AddSingleton<IUserClaimsPrincipalFactory<CustomerInfo>, CustomerInfoPrincipalFactory>();
             services.AddScoped<UserManager<CustomerInfo>, CustomUserManager>();
 
-<<<<<<< HEAD
-            var auth = services.AddAuthentication() 
-                .AddCookie(options =>
-                {
-                    options.LoginPath = new PathString("/Account/Login");                    
-                });
-
-            var facebookAppId = Configuration["Authentication:Facebook:AppId"];
-            var facebookAppSecret = Configuration["Authentication:Facebook:AppSecret"];
-            if (!string.IsNullOrEmpty(facebookAppId) && !string.IsNullOrEmpty(facebookAppSecret))
-            {
-                auth.AddFacebook(facebookOptions =>
-                {
-                    facebookOptions.AppId = facebookAppId;
-                    facebookOptions.AppSecret = facebookAppSecret;
-                });
-            }
-
-            var googleClientId = Configuration["Authentication:Google:ClientId"];
-            var googleClientSecret = Configuration["Authentication:Google:ClientSecret"];
-            if (!string.IsNullOrEmpty(googleClientId) && !string.IsNullOrEmpty(googleClientSecret))
-            {
-                auth.AddGoogle(googleOptions =>
-                {
-                    googleOptions.ClientId = googleClientId;
-                    googleOptions.ClientSecret = googleClientSecret;
-                });
-            }
-
-=======
             services.AddAuthentication();
             //Resource-based authorization that requires API permissions for some operations
             services.AddSingleton<IAuthorizationHandler, StorefrontAuthorizationHandler>();
@@ -174,7 +145,35 @@
                 options.AddPolicy("CanImpersonate",
                                   policy => policy.Requirements.Add(AuthorizationOperations.CanImpersonate));
             });
->>>>>>> 03d1f0ef
+
+            var auth = services.AddAuthentication()
+                .AddCookie(options =>
+                {
+                    options.LoginPath = new PathString("/Account/Login");
+                    options.Cookie.HttpOnly = true;
+                    options.Cookie.Expiration = TimeSpan.FromDays(30);
+                    options.LoginPath = "/Account/Login"; // If the LoginPath is not set here, ASP.NET Core will default to /Account/Login
+                    options.LogoutPath = "/Account/Logout"; // If the LogoutPath is not set here, ASP.NET Core will default to /Account/Logout 
+                    options.AccessDeniedPath = "/error/AccessDenied";
+                    options.SlidingExpiration = true;
+                });
+
+            var facebookSection = Configuration.GetSection("Authentication:Facebook");
+            if (facebookSection.GetChildren().Any())
+            {
+                auth.AddFacebook(facebookOptions =>
+                {
+                    facebookSection.Bind(facebookOptions);
+                });
+            }
+            var googleSection = Configuration.GetSection("Authentication:Google");
+            if (googleSection.GetChildren().Any())
+            {
+                auth.AddGoogle(googleOptions =>
+                {
+                    googleSection.Bind(googleOptions);
+                });
+            }
             services.AddIdentity<CustomerInfo, IdentityRole>(options =>
             {
                 options.Password.RequiredLength = 8;
@@ -185,16 +184,6 @@
             }).AddDefaultTokenProviders();
 
 
-            services.ConfigureApplicationCookie(options =>
-            {
-                // Cookie settings
-                options.Cookie.HttpOnly = true;
-                options.Cookie.Expiration = TimeSpan.FromDays(30);
-                options.LoginPath = "/Account/Login"; // If the LoginPath is not set here, ASP.NET Core will default to /Account/Login
-                options.LogoutPath = "/Account/Logout"; // If the LogoutPath is not set here, ASP.NET Core will default to /Account/Logout 
-                options.AccessDeniedPath = "/error/AccessDenied";
-                options.SlidingExpiration = true;
-            });
 
             //Add Liquid view engine
             services.AddLiquidViewEngine(options =>
@@ -222,7 +211,7 @@
             {
                 options.ViewEngines.Add(snapshotProvider.GetService<ILiquidViewEngine>());
             });
-            
+
             //Register event handlers via reflection
             services.RegisterAssembliesEventHandlers(typeof(Startup));
 
