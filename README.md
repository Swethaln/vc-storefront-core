# VirtoCommerce Storefront Core
VirtoCommerce Storefront represents the official online shopping website based on VirtoCommerce Platform written on ASP.NET Core. The website is a client application for VC Platform and uses only public APIs while communicating.

Technologies and frameworks used:
* ASP.NET MVC Core 2.0.0 on .NET Core 2.0.0
* ASP.NET Identity Core 2.0.0
* REST services clients generation with using [Microsoft AutoRest](https://github.com/Azure/autorest)
* Liquid view engine based on [DotLiquid](https://github.com/dotliquid/dotliquid)
* [LibSaasHost](https://github.com/ducksboard/libsaas) for processing **scss** stylesheets in runtime


Key features:
* Multi-Store support
* Multi-Language support
* Multi-Currency support
* Multi-Themes support
* Faceted search support
* SEO friendly routing

### List of changes
1. Changed settings, now we are using a [new approach](https://docs.microsoft.com/en-us/aspnet/core/fundamentals/configuration) recommended by ASP.NET Core, we are using the appsettings.json file and strongly type options for working with settings from code.
2. Authentication and authorization was completely rewritten according to using [ASP.NET Identity Core](https://docs.microsoft.com/en-us/aspnet/core/security/authentication/identity).
3. Default ASP.NET Core [in-memory caching](https://docs.microsoft.com/en-us/aspnet/core/performance/caching/memory) completely replaced the [CacheManager](http://cachemanager.michaco.net/) used before.
4. New more selective cache invalidation based on usage of `CancellationChangeToken` and strongly typed cache regions allows to display always actual content without performance lossing.
5. New framework for working with domain events.
6. Usage of [ASP.NET Core middlewares](https://docs.microsoft.com/en-us/aspnet/core/fundamentals/middleware) 
7. Reworked the WorkContext initialization, it made more fluently.
8. Usage of the latest version of [Microsoft AutoRest](https://github.com/Azure/autorest)
9. Usage  of [ASP.NET Core Response Caching Middleware](https://docs.microsoft.com/en-us/aspnet/core/performance/caching/middleware) for FPC (full page caching).
10. Use [Build-in ASP.NET Dependency Injection](https://docs.microsoft.com/en-us/aspnet/core/fundamentals/dependency-injection) instead Unity DI and IoC container.

# Sample themes 

## [Default theme](https://github.com/VirtoCommerce/vc-theme-default)
![electronics](https://user-images.githubusercontent.com/7566324/31821605-f36d17de-b5a5-11e7-9bb5-a71803285d8b.png)

## [Material theme](https://github.com/VirtoCommerce/vc-theme-material)
![clothing](https://user-images.githubusercontent.com/7566324/31821604-f341c444-b5a5-11e7-877a-eb919e01dee2.PNG)

## [B2B theme](https://github.com/VirtoCommerce/vc-theme-b2b)
![img_20102017_174148_0](https://user-images.githubusercontent.com/7566324/31821606-f3974b26-b5a5-11e7-8b52-e3b80d6bdd74.png)

# Live DEMO
http://demo.virtocommerce.com

# Cloud Private Demo
Setup your own private Microsoft Cloud environment and evaluate the latest version of Virto Commerce Storefront, <a href="http://docs.virtocommerce.com/x/VwAqAQ" target="_blank">read more</a>.

<a href="https://azuredeploy.net/" target="_blank">
  <img alt="Deploy to Azure" src="http://azuredeploy.net/deploybutton.png"/>
</a>


# Documentation

## Source code getting started

### Prerequisites 
[Prerequisites for .NET Core on Windows](https://docs.microsoft.com/en-us/dotnet/core/windows-prerequisites)

### Downloading source code

Fork your own copy of VirtoCommerce Storefront to your account on GitHub:

1. Open VirtoCommerce Storefront in GitHub and click Fork in the upper right corner.
If you are a member of an organization on GitHub, select the target for the fork.
2. Clone the forked repository to local machine:
```
git clone https://github.com/<<your GitHub user name>>/vc-storefront.git C:\vc-storefront
```
3. Switch to the cloned directory:

```cd C:\vc-storefront```

4. Add a reference to the original repository:

```git remote add upstream https://github.com/VirtoCommerce/vc-storefront.git```

In result you should get the C:\vc-storefront folder which contains full storefront source code. To retrieve changes from original Virto Commerce Storefront repository, merge upstream/master branch.

### Configuring VirtoCommerce Platform Endpoint
Set actual platform endpoint values in the C:\vc-storefront\VirtoCommerce.Storefront\appsettings.json.
Read more about how to generate API keys [here](https://virtocommerce.com/docs/vc2devguide/development-scenarios/working-with-platform-api)

``` 
 ...
  "VirtoCommerce": {
    "Endpoint": {
	   //Virto Commerce platform manager url 
      "Url": "http://localhost/admin",
	   //HMAC authentification user credentials on whose behalf the API calls will be made.
      "AppId": "Enter your AppId here" 
      "SecretKey": "Enter your SecretKey here",
    }
	...
```
ASP.NET Core represents a new tools a **Secret Manager tool**, which allows in development to keep secrets out of your code. 
You can find more about them [here](https://docs.microsoft.com/en-us/aspnet/core/security/app-secrets?tabs=visual-studio)

### Configure themes 
Storefront  **appsettings.json** file contains **ContentConnectionString** setting with pointed to the folder with actual themes and pages content
```
...
"ConnectionStrings": {
    //For themes stored in local file system
    "ContentConnectionString": "provider=LocalStorage;rootPath=~/cms-content"
	//For themes stored in azure blob storage
    //"ContentConnectionString" connectionString="provider=AzureBlobStorage;rootPath=cms-content;DefaultEndpointsProtocol=https;AccountName=yourAccountName;AccountKey=yourAccountKey"
  },
...
```
You can set this connection string in one of the following ways:
1. If you have already have installed  platform with sample data, your platform already contains `~/App_Data/cms-content` folder with themes for sample stores and you need only to make symbolic link to this folder by this command:
```
mklink /d C:\vc-storefront\VirtoCommerce.Storefront\wwwroot\cms-content C:\vc-platform\VirtoCommerce.Platform.Web\App_Data\cms-content
```
2. If you did not install sample data with your platform, you need to create new store in platform manager and download themes as it described in this article 
[Theme development](https://virtocommerce.com/docs/vc2devguide/working-with-storefront/theme-development)

### Host on Windows with IIS 
VirtoCommerce.Storefront project already include the **web.config** file with all necessary settings for runing in IIS. 
How to configure IIS application to host ASP.NET Core site please learn more in the official Microsoft ASP.NET Core documentation 
[Host ASP.NET Core on Windows with IIS](https://docs.microsoft.com/en-us/aspnet/core/publishing/iis)

<<<<<<< HEAD

=======
>>>>>>> cbfb553f
# License
Copyright (c) Virtosoftware Ltd.  All rights reserved.

Licensed under the Virto Commerce Open Software License (the "License"); you
may not use this file except in compliance with the License. You may
obtain a copy of the License at

http://virtocommerce.com/opensourcelicense

Unless required by applicable law or agreed to in writing, software
distributed under the License is distributed on an "AS IS" BASIS,
WITHOUT WARRANTIES OR CONDITIONS OF ANY KIND, either express or
implied.<|MERGE_RESOLUTION|>--- conflicted
+++ resolved
@@ -122,10 +122,6 @@
 How to configure IIS application to host ASP.NET Core site please learn more in the official Microsoft ASP.NET Core documentation 
 [Host ASP.NET Core on Windows with IIS](https://docs.microsoft.com/en-us/aspnet/core/publishing/iis)
 
-<<<<<<< HEAD
-
-=======
->>>>>>> cbfb553f
 # License
 Copyright (c) Virtosoftware Ltd.  All rights reserved.
 
